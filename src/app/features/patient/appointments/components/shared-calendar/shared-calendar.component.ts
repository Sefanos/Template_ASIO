--- conflicted
+++ resolved
@@ -459,7 +459,6 @@
 
   submitNewAppointment(): void {
     this.isSubmitting = true;
-<<<<<<< HEAD
     this.errorMessage = null;
     this.successMessage = null;
     
@@ -474,10 +473,6 @@
     const currentUser = this.authService.currentUserValue;
     if (!currentUser) {
       this.errorMessage = 'Please log in to book an appointment.';
-=======
-    if (this.bookingForm.invalid || !this.selectedDateForBooking || !this.selectedTimeForBooking) {
-      this.bookingForm.markAllAsTouched();
->>>>>>> 7dc2046b
       this.isSubmitting = false;
       return;
     }
@@ -486,8 +481,6 @@
     const startDate = new Date(this.selectedDateForBooking!);
     const [startHours, startMinutes] = this.selectedTimeForBooking!.split(':').map(Number);
     startDate.setHours(startHours, startMinutes, 0, 0);
-
-<<<<<<< HEAD
     const endDate = new Date(startDate);
     endDate.setMinutes(endDate.getMinutes() + this.slotDurationMinutes);
 
@@ -547,56 +540,6 @@
         } else {
           this.errorMessage = 'Failed to book appointment. Please try again.';
         }
-        
-=======
-    if (startDate < new Date()) {
-      alert("Cannot create appointment in the past.");
-      this.closeBookingForm();
-      return;
-    }
-
-    // Prepare appointment data for API
-    const appointmentData = {
-      doctor_id: 1, // You might want to make this configurable
-      date: this.selectedDateForBooking,
-      time: this.selectedTimeForBooking,
-      reason: formValue.notes || 'General consultation',
-      patient_name: formValue.fullName,
-      patient_email: formValue.email,
-      patient_phone: formValue.phoneNumber
-    };
-
-    // Use the real API to book appointment
-    this.patientAppointmentService.bookAppointment(appointmentData).subscribe({
-      next: (sharedAppointment) => {
-        // Convert shared appointment to patient model using adapter
-        const patientAppointment = this.appointmentAdapter.toPatientModel(sharedAppointment);
-        
-        // Create calendar event from the booked appointment
-        const newEvent: MyCalendarEvent = {
-          id: patientAppointment.id.toString(),
-          title: `${patientAppointment.reason || 'Appointment'} - ${patientAppointment.doctorName || 'Doctor'}`,
-          start: new Date(patientAppointment.date + 'T' + patientAppointment.time),
-          end: new Date(new Date(patientAppointment.date + 'T' + patientAppointment.time).getTime() + 30 * 60000),
-          backgroundColor: this.getStatusColor(patientAppointment.status),
-          borderColor: this.getStatusColor(patientAppointment.status),
-          extendedProps: {
-            resourceId: 'doctor' + patientAppointment.doctorId,
-            description: patientAppointment.reason,
-            status: patientAppointment.status as 'Pending' | 'Confirmed' | 'Cancelled' | 'Completed'
-          }
-        };
-
-        this.allCalendarEvents.push(newEvent);
-        this.filterAndSearchEvents();
-        this.closeBookingForm();
-        
-        alert('Appointment booked successfully!');
-      },
-      error: (error: any) => {
-        console.error('Error booking appointment:', error);
-        alert('Failed to book appointment. Please try again.');
->>>>>>> 7dc2046b
         this.isSubmitting = false;
       }
     });
@@ -639,8 +582,6 @@
     this.isEventModalOpen = false;
     this.selectedEventDetails = null;
   }
-<<<<<<< HEAD
-
   // Helper method for template to safely get appointment type description
   getAppointmentTypeDescription(value: string): string {
     const type = this.appointmentTypes.find(t => t.value === value);
@@ -663,6 +604,4 @@
     const control = this.bookingForm.get(controlName);
     return !!(control?.invalid && (control?.dirty || control?.touched));
   }
-=======
->>>>>>> 7dc2046b
 }