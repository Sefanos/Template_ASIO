--- conflicted
+++ resolved
@@ -330,29 +330,6 @@
     });
   }
 
-<<<<<<< HEAD
-=======
-  renderDemographicChart() {
-    const ctx = document.getElementById('demographic-chart') as HTMLCanvasElement;
-    if (!ctx) return;
-    let data, labels;
-    let backgroundColors, hoverBackgroundColors;
-      // Définir la fonction createGradient avant son utilisation
-    function createGradient(ctx: any, colors: string[]) {
-      try {
-        const chartWidth = ctx.canvas.width || 300;
-        const chartHeight = ctx.canvas.height || 300;
-        const gradient = ctx.createLinearGradient(0, 0, 0, chartHeight);
-        gradient.addColorStop(0, colors[0]);
-        gradient.addColorStop(1, colors[1]);
-        return gradient;
-      } catch (e) {
-        console.error('Erreur lors de la création du dégradé:', e);
-        return colors[0];
-      }
-    }
-
->>>>>>> 133a3747
     if (this.demographicFilter === 'age') {
       labels = ['0-18 ans', '19-35 ans', '36-50 ans', '51-65 ans', '65+ ans'];
       data = [18, 25, 32, 15, 10];
@@ -475,29 +452,19 @@
             // Délai par segment pour un effet en cascade
             return context.dataIndex * 150;
           }
-<<<<<<< HEAD
         },        responsive: true,
         maintainAspectRatio: false
       },
       plugins: [shadowPlugin]
     });
   }
-=======
-        },
-        responsive: true,
-        maintainAspectRatio: false,
-      },      plugins: [shadowPlugin]
-    });
-  }
-
->>>>>>> 133a3747
+
   initPatientsLineChart() {
     const ctx = document.getElementById('patients-line-chart') as HTMLCanvasElement;
     if (!ctx) return;
     new Chart(ctx, {
       type: 'line',
       data: {
-<<<<<<< HEAD
         labels: ['Jan', 'Fév', 'Mar', 'Avr', 'Mai', 'Juin', 'Juil', 'Août', 'Sep', 'Oct', 'Nov', 'Déc'],
         datasets: [
           {
@@ -505,32 +472,16 @@
             data: [12, 14, 13, 16, 18, 17, 19, 20, 18, 17, 16, 15],
             borderColor: this.isDarkMode ? '#3b82f6' : '#2563eb',
             backgroundColor: this.isDarkMode ? 'rgba(59,130,246,0.12)' : 'rgba(59,130,246,0.08)',
-=======
-        labels: ['Jan', 'Feb', 'Mar', 'Apr', 'May', 'Jun', 'Jul', 'Aug', 'Sep', 'Oct', 'Nov', 'Dec'],
-        datasets: [
-          {
-            label: 'Male',
-            data: [12, 14, 13, 16, 18, 17, 19, 20, 18, 17, 16, 15],
-            borderColor: '#3b82f6',
-            backgroundColor: 'rgba(59,130,246,0.08)',
->>>>>>> 133a3747
             fill: true,
             tension: 0.4,
             pointRadius: 0,
             borderWidth: 3
           },
           {
-<<<<<<< HEAD
             label: 'Femmes',
             data: [10, 12, 11, 13, 15, 14, 16, 19, 17, 16, 15, 14],
             borderColor: this.isDarkMode ? '#60a5fa' : '#3b82f6',
             backgroundColor: this.isDarkMode ? 'rgba(96,165,250,0.12)' : 'rgba(96,165,250,0.08)',
-=======
-            label: 'Female',
-            data: [10, 12, 11, 13, 15, 14, 16, 19, 17, 16, 15, 14],
-            borderColor: '#60a5fa',
-            backgroundColor: 'rgba(96,165,250,0.08)',
->>>>>>> 133a3747
             fill: true,
             tension: 0.4,
             pointRadius: 0,
@@ -543,17 +494,10 @@
         plugins: {
           legend: { display: false },
           tooltip: {
-<<<<<<< HEAD
             backgroundColor: this.isDarkMode ? 'rgba(30,41,59,0.95)' : 'rgba(255,255,255,0.95)',
             titleColor: this.isDarkMode ? '#3b82f6' : '#2563eb',
             bodyColor: this.isDarkMode ? '#cbd5e1' : '#334155',
             borderColor: this.isDarkMode ? '#3b82f6' : '#2563eb',
-=======
-            backgroundColor: '#fff',
-            titleColor: '#2563eb',
-            bodyColor: '#334155',
-            borderColor: '#2563eb',
->>>>>>> 133a3747
             borderWidth: 1,
             padding: 12,
             displayColors: false,
@@ -565,7 +509,7 @@
         scales: {
           x: {
             grid: { display: false },
-<<<<<<< HEAD
+
             ticks: { 
               color: this.isDarkMode ? '#94a3b8' : '#64748b', 
               font: { weight: 'bold', size: 14 } 
@@ -578,14 +522,6 @@
               color: this.isDarkMode ? '#94a3b8' : '#64748b', 
               font: { size: 13 } 
             }
-=======
-            ticks: { color: '#64748b', font: { weight: 'bold', size: 14 } }
-          },
-          y: {
-            beginAtZero: true,
-            grid: { color: '#e0e7ef' },
-            ticks: { color: '#64748b', font: { size: 13 } }
->>>>>>> 133a3747
           }
         },
         animation: {
@@ -595,10 +531,7 @@
       }
     });
   }
-<<<<<<< HEAD
   /* Fonction dupliquée renderDemographicChart supprimée - Début ligne ~554 jusqu'à ~650 */
-=======
->>>>>>> 133a3747
 
   // Formulaires modaux
   openNewAppointmentModal(): void {
