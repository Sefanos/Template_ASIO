import { Component, OnInit, OnDestroy } from '@angular/core';
import { CommonModule } from '@angular/common';
import { FormsModule } from '@angular/forms';
<<<<<<< HEAD
// Update the path below if your appointment.service.ts is in a different folder
import { AppointmentService } from '../../../services/recepetionist-services/appointment.service';
=======
import { ReceptionistAppointmentService } from '../../../shared/services/appointment/receptionist-appointment.service';
import { Appointment, AppointmentStatus } from '../../../models/appointment.model';
>>>>>>> ddabf4a0
import { Router } from '@angular/router';
import { Subject } from 'rxjs';
import { takeUntil, debounceTime, distinctUntilChanged } from 'rxjs/operators';

@Component({
  selector: 'app-appointments',
  templateUrl: './appointments.component.html',
  styleUrls: ['./appointments.component.css'],
  standalone: true,
  imports: [CommonModule, FormsModule]
})
export class AppointmentsComponent implements OnInit, OnDestroy {
  private destroy$ = new Subject<void>();
  private searchSubject = new Subject<string>();
  
  // Component state
  searchQuery = '';
  selectedStatus = '';
  selectedDate = '';
  appointments: Appointment[] = [];
  editingAppointment: Partial<Appointment> | null = null;
  selectedAppointment: Appointment | null = null;
  isLoading = false;
  // Pagination
  itemsPerPage = 10;
  currentPage = 1;
<<<<<<< HEAD
=======

  // Reference to AppointmentStatus enum for template
  readonly AppointmentStatus = AppointmentStatus;

  // Status options for dropdown
  statusOptions = [
    { value: '', label: 'Tous les statuts' },
    { value: AppointmentStatus.Pending, label: 'En attente' },
    { value: AppointmentStatus.Confirmed, label: 'Confirmé' },
    { value: AppointmentStatus.Completed, label: 'Terminé' },
    { value: AppointmentStatus.Cancelled, label: 'Annulé' },
    { value: AppointmentStatus.NoShow, label: 'Absent' }
  ];

  // Appointment types
  appointmentTypes = [
    'Consultation générale',
    'Consultation spécialisée',
    'Suivi',
    'Urgence',
    'Vaccination',
    'Examen médical'
  ];

>>>>>>> ddabf4a0
  constructor(
    private receptionistService: ReceptionistAppointmentService,
    private router: Router
  ) {
    // Setup search debouncing
    this.searchSubject.pipe(
      debounceTime(300),
      distinctUntilChanged(),
      takeUntil(this.destroy$)
    ).subscribe(searchTerm => {
      this.searchQuery = searchTerm;
      this.loadAppointments();
    });
  }

  ngOnInit(): void {
    this.loadAppointments();
    
    // Subscribe to automatic refreshes from the service
    this.receptionistService.getAllAppointments()
      .pipe(takeUntil(this.destroy$))
      .subscribe({
        next: (appointments) => {
          this.appointments = appointments;
          this.isLoading = false;
        },
        error: (error) => {
          console.error('❌ Error loading appointments:', error);
          this.isLoading = false;
        }
      });
  }

  ngOnDestroy(): void {
    this.destroy$.next();
    this.destroy$.complete();
  }

  // Navigation
  goToPlanning(): void {
    this.router.navigate(['/receptionist/doctors-planning']);
  }

  // Data loading
  loadAppointments(): void {
    this.isLoading = true;
    const filters: any = {};
    
    if (this.selectedDate) {
      filters.date = this.selectedDate;
    }
    
    if (this.selectedStatus) {
      filters.status = this.selectedStatus;
    }
    
    if (this.searchQuery.trim()) {
      filters.search = this.searchQuery.trim();
    }

    console.log('🔄 Loading appointments with filters:', filters);

    this.receptionistService.getAllAppointments(filters)
      .pipe(takeUntil(this.destroy$))
      .subscribe({
        next: (appointments) => {
          this.appointments = appointments;
          console.log('✅ Loaded appointments:', appointments.length);
          this.isLoading = false;
        },
        error: (error) => {
          console.error('❌ Error loading appointments:', error);
          this.isLoading = false;
          // Show user-friendly error message
          this.showErrorMessage('Erreur lors du chargement des rendez-vous');
        }
      });
  }

  // Search handling with debouncing
  onSearchInput(searchTerm: string): void {
    this.searchSubject.next(searchTerm);
  }

  // Computed properties
  get filteredAppointments(): Appointment[] {
    return this.appointments.filter((appointment) => {
      const matchesSearch = !this.searchQuery || 
        appointment.patientName?.toLowerCase().includes(this.searchQuery.toLowerCase()) ||
        appointment.reason?.toLowerCase().includes(this.searchQuery.toLowerCase()) ||
        appointment.patientPhone?.includes(this.searchQuery) ||
        appointment.patientEmail?.toLowerCase().includes(this.searchQuery.toLowerCase());

      const matchesStatus = !this.selectedStatus || appointment.status === this.selectedStatus;
      const matchesDate = !this.selectedDate || appointment.date === this.selectedDate;

      return matchesSearch && matchesStatus && matchesDate;
    });
  }

  get paginatedAppointments(): Appointment[] {
    const start = (this.currentPage - 1) * this.itemsPerPage;
    const end = start + this.itemsPerPage;
    return this.filteredAppointments.slice(start, end);
  }

  get totalPages(): number {
    return Math.ceil(this.filteredAppointments.length / this.itemsPerPage);
  }

  get appointmentStats() {
    return {
      total: this.appointments.length,
      pending: this.appointments.filter(a => a.status === AppointmentStatus.Pending).length,
      confirmed: this.appointments.filter(a => a.status === AppointmentStatus.Confirmed).length,
      completed: this.appointments.filter(a => a.status === AppointmentStatus.Completed).length,
      cancelled: this.appointments.filter(a => a.status === AppointmentStatus.Cancelled).length
    };
  }

  // Helper methods
  getPagesArray(): number[] {
    return Array.from({ length: this.totalPages }, (_, i) => i + 1);
  }

  trackByAppointmentId(index: number, appointment: Appointment): any {
  return appointment.id || index;
}

trackByPageNumber(index: number, page: number): number {
  return page;
}
  getTodayDate(): string {
    return new Date().toISOString().split('T')[0];
  }
  getStatusLabel(status: string): string {
    const statusLabels: { [key: string]: string } = {
      [AppointmentStatus.Pending]: 'En attente',
      [AppointmentStatus.Confirmed]: 'Confirmé',
      [AppointmentStatus.Completed]: 'Terminé',
      [AppointmentStatus.Cancelled]: 'Annulé',
      [AppointmentStatus.NoShow]: 'Absent'
    };
    return statusLabels[status] || status;
  }

  getStatusClass(status: string): string {
    const statusClasses: { [key: string]: string } = {
      [AppointmentStatus.Pending]: 'bg-yellow-100 text-yellow-800',
      [AppointmentStatus.Confirmed]: 'bg-blue-100 text-blue-800',
      [AppointmentStatus.Completed]: 'bg-green-100 text-green-800',
      [AppointmentStatus.Cancelled]: 'bg-red-100 text-red-800',
      [AppointmentStatus.NoShow]: 'bg-gray-100 text-gray-800'
    };
    return statusClasses[status] || 'bg-gray-100 text-gray-800';
  }

  // Modal management
  openEditModal(appointment: Appointment): void {
    console.log('✏️ Opening edit modal for appointment:', appointment.id);
    
    this.editingAppointment = {
      id: appointment.id,
      patientName: appointment.patientName,
      patientPhone: appointment.patientPhone,
      patientEmail: appointment.patientEmail,
      date: appointment.date,
      time: appointment.time,
      duration: appointment.duration,
      type: appointment.type,
      reason: appointment.reason,
      status: appointment.status,
      notes: appointment.notes ? [...appointment.notes] : []
    };
  }

  closeEditModal(): void {
    this.editingAppointment = null;
  }

  viewAppointmentDetails(appointment: Appointment): void {
    this.selectedAppointment = { ...appointment };
    console.log('👁️ Viewing appointment details:', appointment.id);
  }

  closeDetailsModal(): void {
    this.selectedAppointment = null;
  }

  // CRUD Operations
  createNewAppointment(): void {
    this.editingAppointment = {
      patientName: '',
      patientPhone: '',
      patientEmail: '',
      date: new Date().toISOString().split('T')[0],
      time: '09:00',
      duration: 30,
      type: 'Consultation générale',
      reason: '',
      status: AppointmentStatus.Pending,
      notes: []
    };
  }

  saveNewAppointment(): void {
    if (!this.editingAppointment) return;

    // Validation
    const validation = this.validateAppointment(this.editingAppointment);
    if (!validation.isValid) {
      this.showErrorMessage(validation.message);
      return;
    }

    console.log('💾 Creating new appointment');

    this.receptionistService.scheduleAppointment(this.editingAppointment).subscribe({
      next: (response) => {
        console.log('✅ Appointment created successfully:', response);
        this.closeEditModal();
        this.showSuccessMessage('Rendez-vous créé avec succès');
        this.refreshAppointments();
      },
      error: (error) => {
        console.error('❌ Error creating appointment:', error);
        this.showErrorMessage('Erreur lors de la création: ' + error.message);
      }
    });
  }

  saveUpdatedAppointment(): void {
    if (!this.editingAppointment?.id) {
      this.showErrorMessage("Aucun rendez-vous sélectionné");
      return;
    }

    // Validation
    const validation = this.validateAppointment(this.editingAppointment);
    if (!validation.isValid) {
      this.showErrorMessage(validation.message);
      return;
    }

    console.log('💾 Saving appointment:', this.editingAppointment.id);

    this.receptionistService.updateAppointmentDetails(
      this.editingAppointment.id, 
      this.editingAppointment
    ).subscribe({
      next: (response) => {
        console.log('✅ Appointment updated successfully:', response);
        this.closeEditModal();
        this.showSuccessMessage('Rendez-vous mis à jour avec succès');
        this.refreshAppointments();
      },
      error: (error) => {
        console.error('❌ Error updating appointment:', error);
        this.showErrorMessage('Erreur lors de la mise à jour: ' + error.message);
      }
    });
  }

  deleteAppointment(appointment: Appointment): void {
    if (!appointment.id) return;

    const confirmMessage = `Êtes-vous sûr de vouloir supprimer le rendez-vous de ${appointment.patientName} ?`;
    
    if (confirm(confirmMessage)) {
      console.log('🗑️ Deleting appointment:', appointment.id);
      
      this.receptionistService.cancelAppointmentByReceptionist(
        appointment.id, 
        'Supprimé par la réception'
      ).subscribe({
        next: () => {
          console.log('✅ Appointment deleted successfully');
          this.showSuccessMessage('Rendez-vous supprimé avec succès');
          this.refreshAppointments();
        },
        error: (error) => {
          console.error('❌ Error deleting appointment:', error);
          this.showErrorMessage('Erreur lors de la suppression: ' + error.message);
        }
      });
    }
  }

  confirmAppointment(appointment: Appointment): void {
    if (!appointment.id) return;

    this.receptionistService.confirmAppointment(appointment.id).subscribe({
      next: () => {
        console.log('✅ Appointment confirmed');
        this.showSuccessMessage('Rendez-vous confirmé avec succès');
        this.refreshAppointments();
      },
      error: (error) => {
        console.error('❌ Error confirming appointment:', error);
        this.showErrorMessage('Erreur lors de la confirmation: ' + error.message);
      }
    });
  }

  // Quick actions
  quickConfirm(appointment: Appointment): void {
    this.confirmAppointment(appointment);
  }

  quickCancel(appointment: Appointment): void {
    const reason = prompt('Raison de l\'annulation:');
    if (reason && appointment.id) {
      this.receptionistService.cancelAppointmentByReceptionist(appointment.id, reason).subscribe({
        next: () => {
          this.showSuccessMessage('Rendez-vous annulé');
          this.refreshAppointments();
        },
        error: (error) => this.showErrorMessage('Erreur: ' + error.message)
      });
    }
  }

  // Utility methods
  resetFilters(): void {
    this.searchQuery = '';
    this.selectedStatus = '';
    this.selectedDate = '';
    this.currentPage = 1;
    this.loadAppointments();
  }

  refreshAppointments(): void {
    console.log('🔄 Manual refresh triggered');
    this.receptionistService.refreshAppointments();
    this.loadAppointments();
  }

  // Pagination
  goToPage(page: number): void {
    if (page >= 1 && page <= this.totalPages) {
      this.currentPage = page;
    }
  }

  previousPage(): void {
    if (this.currentPage > 1) {
      this.currentPage--;
    }
  }

  nextPage(): void {
    if (this.currentPage < this.totalPages) {
      this.currentPage++;
    }
  }

  // Export functionality
  exportAppointments(): void {
    const data = this.filteredAppointments.map(apt => ({
      'Patient': apt.patientName,
      'Téléphone': apt.patientPhone,
      'Email': apt.patientEmail,
      'Date': apt.date,
      'Heure': apt.time,
      'Type': apt.type,
      'Statut': this.getStatusLabel(apt.status),
      'Raison': apt.reason
    }));

    const csv = this.convertToCSV(data);
    this.downloadCSV(csv, `rendez-vous-${new Date().toISOString().split('T')[0]}.csv`);
  }

  private convertToCSV(data: any[]): string {
    if (!data.length) return '';
    
    const headers = Object.keys(data[0]);
    const csvHeaders = headers.join(',');
    const csvRows = data.map(row => 
      headers.map(header => `"${(row[header] || '').toString().replace(/"/g, '""')}"`).join(',')
    );
    
    return [csvHeaders, ...csvRows].join('\n');
  }

  private downloadCSV(csv: string, filename: string): void {
    const blob = new Blob([csv], { type: 'text/csv;charset=utf-8;' });
    const url = window.URL.createObjectURL(blob);
    const link = document.createElement('a');
    link.href = url;
    link.download = filename;
    link.click();
    window.URL.revokeObjectURL(url);
  }

  // Validation
  private validateAppointment(appointment: Partial<Appointment>): { isValid: boolean; message: string } {
    if (!appointment.patientName?.trim()) {
      return { isValid: false, message: "Le nom du patient est obligatoire" };
    }

    if (!appointment.date || !appointment.time) {
      return { isValid: false, message: "La date et l'heure sont obligatoires" };
    }

    // Validate date is not in the past
    const appointmentDate = new Date(`${appointment.date}T${appointment.time}`);
    const now = new Date();
    if (appointmentDate < now) {
      return { isValid: false, message: "La date ne peut pas être dans le passé" };
    }

    // Validate phone format if provided
    if (appointment.patientPhone && !/^[\d\s\-\+\(\)]{10,}$/.test(appointment.patientPhone)) {
      return { isValid: false, message: "Format de téléphone invalide" };
    }

    // Validate email format if provided
    if (appointment.patientEmail && !/^[^\s@]+@[^\s@]+\.[^\s@]+$/.test(appointment.patientEmail)) {
      return { isValid: false, message: "Format d'email invalide" };
    }

    return { isValid: true, message: "" };
  }

  // Message handling
  private showSuccessMessage(message: string): void {
    // You can replace this with a proper toast notification service
    alert(message);
  }

  private showErrorMessage(message: string): void {
    // You can replace this with a proper toast notification service
    alert(message);
  }

  // Utility for template
  Math = Math;
}<|MERGE_RESOLUTION|>--- conflicted
+++ resolved
@@ -1,13 +1,8 @@
 import { Component, OnInit, OnDestroy } from '@angular/core';
 import { CommonModule } from '@angular/common';
 import { FormsModule } from '@angular/forms';
-<<<<<<< HEAD
-// Update the path below if your appointment.service.ts is in a different folder
-import { AppointmentService } from '../../../services/recepetionist-services/appointment.service';
-=======
 import { ReceptionistAppointmentService } from '../../../shared/services/appointment/receptionist-appointment.service';
 import { Appointment, AppointmentStatus } from '../../../models/appointment.model';
->>>>>>> ddabf4a0
 import { Router } from '@angular/router';
 import { Subject } from 'rxjs';
 import { takeUntil, debounceTime, distinctUntilChanged } from 'rxjs/operators';
@@ -34,8 +29,6 @@
   // Pagination
   itemsPerPage = 10;
   currentPage = 1;
-<<<<<<< HEAD
-=======
 
   // Reference to AppointmentStatus enum for template
   readonly AppointmentStatus = AppointmentStatus;
@@ -59,8 +52,6 @@
     'Vaccination',
     'Examen médical'
   ];
-
->>>>>>> ddabf4a0
   constructor(
     private receptionistService: ReceptionistAppointmentService,
     private router: Router
