--- conflicted
+++ resolved
@@ -5,44 +5,6 @@
       <h1 class="text-2xl font-bold text-gray-900">Gestion des Rendez-vous</h1>
       <p class="text-gray-600">Gérer les rendez-vous des patients</p>
     </div>
-<<<<<<< HEAD
-    <button     (click)="goToPlanning()" 
-     class="btn btn-primary px-5 py-2 bg-gradient-to-r from-blue-600 to-indigo-600 text-white hover:from-blue-700 hover:to-indigo-700 rounded-lg transition-all duration-300 shadow-md hover:shadow-lg transform hover:scale-[1.01]">
-     + Nouveau RDV
-    </button> 
-  </section>
-  <!-- Filtres -->
-  <section class="bg-white border border-gray-200 rounded-xl shadow-md p-6 mb-6 glass-effect">
-    <div class="filter-row grid grid-cols-1 md:grid-cols-3 gap-4">
-      <div class="filter-group">
-        <label for="date-filter" class="block text-sm font-medium text-gray-700 mb-1">Date :</label>
-        <input type="date"
-               id="date-filter"
-               [(ngModel)]="selectedDate"
-               (input)="loadAppointments()"
-               class="w-full border border-gray-300 bg-white text-slate-800 rounded-lg px-4 py-2 focus:outline-none focus:ring-2 focus:ring-blue-500" />
-      </div>      <div class="filter-group">
-        <label for="status-filter" class="block text-sm font-medium text-gray-700 mb-1">Statut :</label>
-        <select id="status-filter"
-                [(ngModel)]="selectedStatus"
-                (change)="loadAppointments()"
-                class="w-full border border-gray-300 bg-white text-slate-800 rounded-lg px-4 py-2 focus:outline-none focus:ring-2 focus:ring-blue-500">
-          <option value="">Tous</option>
-          <option value="upcoming">À venir</option>
-          <option value="in_progress">En cours</option>
-          <option value="completed">Terminé</option>
-          <option value="canceled">Annulé</option>
-        </select>
-      </div>
-      <div class="filter-group">
-        <label for="search" class="block text-sm font-medium text-gray-700 mb-1">Rechercher</label>
-        <input type="text"
-               id="search"
-               placeholder="Nom du patient..."
-               [(ngModel)]="searchQuery"
-               (input)="loadAppointments()"
-               class="w-full border border-gray-300 bg-white text-slate-800 rounded-lg px-4 py-2 focus:outline-none focus:ring-2 focus:ring-blue-500" />
-=======
     <div class="flex space-x-3">
       <button 
         (click)="createNewAppointment()"
@@ -109,7 +71,7 @@
           (change)="loadAppointments(); currentPage = 1"
           class="w-full px-3 py-2 border border-gray-300 rounded-md focus:outline-none focus:ring-2 focus:ring-blue-500"
         />
->>>>>>> ddabf4a0
+
       </div>
 
       <!-- Actions -->
@@ -141,11 +103,6 @@
       <div class="text-2xl font-bold text-yellow-600">{{ appointmentStats.pending }}</div>
       <div class="text-sm text-gray-600">En attente</div>
     </div>
-<<<<<<< HEAD
-  </section>
-  <!-- Liste des rendez-vous -->
-  <section class="bg-white border border-gray-200 rounded-xl shadow-md overflow-hidden">
-=======
     <div class="bg-white rounded-lg shadow-sm p-4">
       <div class="text-2xl font-bold text-blue-600">{{ appointmentStats.confirmed }}</div>
       <div class="text-sm text-gray-600">Confirmés</div>
@@ -168,7 +125,7 @@
 
   <!-- Appointments Table -->
   <div *ngIf="!isLoading" class="bg-white rounded-lg shadow-sm overflow-hidden">
->>>>>>> ddabf4a0
+
     <div class="overflow-x-auto">
       <table class="min-w-full divide-y divide-gray-200">
         <thead class="bg-gray-50">
@@ -190,61 +147,6 @@
             </th>
           </tr>
         </thead>
-<<<<<<< HEAD
-        <tbody class="divide-y divide-gray-200">
-          <tr *ngFor="let app of paginatedAppointments"
-              [class.bg-green-50]="app.status === 'completed'"
-              [class.bg-red-50]="app.status === 'canceled'"
-              [class.bg-blue-50]="app.status === 'upcoming'"
-              [class.bg-yellow-50]="app.status === 'in_progress'"
-              class="hover:bg-gray-50 group transition-colors duration-200 cursor-pointer">            <!-- Date & Heure -->
-            <td class="px-6 py-4 whitespace-nowrap text-sm text-gray-700">{{ app.time | date:'dd/MM/yyyy HH:mm' }}</td>
-            <!-- Patient -->
-            <td class="px-6 py-4 whitespace-nowrap text-sm font-medium text-gray-900">
-              {{ app.patient }} {{ app.prenom }}
-            </td>
-            <!-- Type -->
-            <td class="px-6 py-4 whitespace-nowrap text-sm text-gray-700">{{ app.type || 'Consultation' }}</td>
-            <!-- Statut -->            <td class="px-6 py-4 whitespace-nowrap">
-              <span class="inline-flex items-center px-2.5 py-0.5 rounded-full text-xs font-medium capitalize"
-                    [ngClass]="{
-                      'bg-blue-100 text-blue-700': app.status === 'upcoming',
-                      'bg-yellow-100 text-yellow-700': app.status === 'in_progress',
-                      'bg-green-100 text-green-700': app.status === 'completed',
-                      'bg-red-100 text-red-700': app.status === 'canceled'
-                    }">                {{ getLabelFromStatus(app.status) }}
-              </span>
-            </td>
-            <!-- Rappel -->
-            <td class="px-6 py-4 whitespace-nowrap text-sm text-gray-500">{{ app.reminder || 'Non programmé' }}</td>
-            <!-- Actions -->
-            <td class="px-6 py-4 whitespace-nowrap text-sm text-right space-x-2">
-              <button title="Modifier" 
-                      (click)="openEditModal(app)"
-                      class="btn-action btn-edit inline-flex items-center justify-center w-8 h-8 rounded-full bg-blue-100 text-blue-600 hover:bg-blue-200 hover:text-blue-800 transition-colors duration-200">
-                <svg xmlns="http://www.w3.org/2000/svg" viewBox="0 0 24 24" fill="none" stroke="currentColor" stroke-width="2" stroke-linecap="round" stroke-linejoin="round" class="w-4 h-4">
-                  <path d="M11 4H4a2 2 0 0 0-2 2v14a2 2 0 0 0 2 2h16a2 2 0 0 0 2-2v-7"></path>
-                  <path d="M18.5 2.5a2.121 2.121 0 0 1 3 3L12 15l-5 1-1 5L2.3 18.3a2.122 2.122 0 0 1-.3-3.1L11 4z"></path>
-                </svg>
-              </button>              <button title="Supprimer" 
-                      (click)="deleteAppointment(app)" 
-                      class="btn-action btn-delete inline-flex items-center justify-center w-8 h-8 rounded-full bg-red-100 dark:bg-red-900/50 text-red-600 dark:text-red-400 hover:bg-red-200 dark:hover:bg-red-800 hover:text-red-800 dark:hover:text-red-300 transition-colors duration-200">
-                <svg xmlns="http://www.w3.org/2000/svg" viewBox="0 0 24 24" fill="none" stroke="currentColor" stroke-width="2" stroke-linecap="round" stroke-linejoin="round" class="w-4 h-4">
-                  <polyline points="3 6 5 6 21 6"></polyline>
-                  <path d="M19 6v14a2 2 0 0 1-2 2H7a2 2 0 0 1-2-2V6m3 0V4a2 2 0 0 1 2-2h4a2 2 0 0 1 2 2v2"></path>
-                  <line x1="9" y1="10" x2="9" y2="18"></line>
-                  <line x1="15" y1="10" x2="15" y2="18"></line>
-                </svg>
-              </button>
-              <button title="Détails" 
-                      (click)="viewAppointmentDetails(app)" 
-                      class="btn-action btn-view inline-flex items-center justify-center w-8 h-8 rounded-full bg-green-100 dark:bg-green-900/50 text-green-600 dark:text-green-400 hover:bg-green-200 dark:hover:bg-green-800 hover:text-green-800 dark:hover:text-green-300 transition-colors duration-200">
-                <svg xmlns="http://www.w3.org/2000/svg" viewBox="0 0 24 24" fill="none" stroke="currentColor" stroke-width="2" stroke-linecap="round" stroke-linejoin="round" class="w-4 h-4">
-                  <path d="M1 12s4-8 11-8 11 8 11 8-4 8-11 8-11-8z"></path>
-                  <circle cx="12" cy="12" r="3"></circle>
-                </svg>
-              </button>
-=======
         <tbody class="bg-white divide-y divide-gray-200">
           <tr *ngFor="let appointment of paginatedAppointments; trackBy: trackByAppointmentId" 
               class="hover:bg-gray-50 transition-colors">
@@ -319,64 +221,11 @@
                   </svg>
                 </button>
               </div>
->>>>>>> ddabf4a0
             </td>
           </tr>
         </tbody>
       </table>
     </div>
-<<<<<<< HEAD
-  </section>
-  <!-- Pagination -->
-  <section class="mt-6 flex justify-center items-center space-x-2">
-    <button 
-      (click)="currentPage = currentPage > 1 ? currentPage - 1 : currentPage"
-      [disabled]="currentPage === 1"
-      class="px-4 py-2 rounded-md bg-gray-200 dark:bg-slate-700 text-gray-700 dark:text-slate-200 hover:bg-gray-300 dark:hover:bg-slate-600 disabled:opacity-50">
-      Précédent
-    </button>
-
-    <!-- Numéros de pages -->
-    <ng-container *ngFor="let _ of getPagesArray(); let i = index">
-      <span 
-        (click)="currentPage = i + 1"
-        class="cursor-pointer inline-flex items-center justify-center w-8 h-8 rounded-full"
-        [class]="currentPage === i + 1 ? 'bg-blue-600 text-white dark:bg-blue-700' : 'border border-gray-300 dark:border-slate-600 text-gray-700 dark:text-slate-300 hover:bg-gray-100 dark:hover:bg-slate-700'">
-        {{ i + 1 }}
-      </span>
-    </ng-container>
-
-    <button 
-      (click)="currentPage = currentPage < totalPages ? currentPage + 1 : currentPage"      [disabled]="currentPage === totalPages || totalPages === 0"
-      class="px-4 py-2 rounded-md bg-gray-200 dark:bg-slate-700 text-gray-700 dark:text-slate-200 hover:bg-gray-300 dark:hover:bg-slate-600 disabled:opacity-50">
-      Suivant
-    </button>
-  </section>
-
-  <!-- Modale : Détails du RDV -->
-  <div *ngIf="selectedAppointment" class="fixed inset-0 bg-black/50 backdrop-blur-sm z-50 flex items-center justify-center animate-fadeIn">
-    <div class="bg-white dark:bg-slate-800 rounded-xl shadow-2xl max-w-md w-full p-6 transform scale-in">
-      <h3 class="text-lg font-bold mb-4 dark:text-white">Détails du Rendez-vous</h3>
-      <div class="space-y-3 text-sm dark:text-slate-300">
-        <p><strong class="dark:text-white">Patient :</strong> {{ selectedAppointment.patient }} {{ selectedAppointment.prenom }}</p>
-        <p><strong class="dark:text-white">Date & Heure :</strong> {{ selectedAppointment.time | date:'dd/MM/yyyy HH:mm' }}</p>
-        <p><strong class="dark:text-white">Type :</strong> {{ selectedAppointment.type || 'Consultation' }}</p>        <p><strong class="dark:text-white">Statut :</strong> 
-          <span class="inline-flex items-center px-2.5 py-0.5 rounded-full text-xs font-semibold capitalize"
-                [ngClass]="{
-                  'bg-blue-100 text-blue-700 dark:bg-blue-900/50 dark:text-blue-300': selectedAppointment.status === 'upcoming',
-                  'bg-yellow-100 text-yellow-700 dark:bg-yellow-900/50 dark:text-yellow-300': selectedAppointment.status === 'in_progress',
-                  'bg-green-100 text-green-700 dark:bg-green-900/50 dark:text-green-300': selectedAppointment.status === 'completed',
-                  'bg-red-100 text-red-700 dark:bg-red-900/50 dark:text-red-300': selectedAppointment.status === 'canceled'
-                }">
-            {{ getLabelFromStatus(selectedAppointment.status) }}
-          </span>
-        </p>
-        <p><strong class="dark:text-white">Rappel :</strong> {{ selectedAppointment.reminder || 'Aucun rappel' }}</p>
-      </div>
-      <div class="mt-6 flex justify-end">
-        <button (click)="closeDetailsModal()" class="px-4 py-2 bg-gray-200 dark:bg-slate-700 text-gray-700 dark:text-slate-200 rounded-lg hover:bg-gray-300 dark:hover:bg-slate-600 transition-colors">
-          Fermer
-=======
 
     <!-- Empty State -->
     <div *ngIf="paginatedAppointments.length === 0" class="text-center py-12">
@@ -415,7 +264,6 @@
           class="ml-3 relative inline-flex items-center px-4 py-2 border border-gray-300 text-sm font-medium rounded-md text-gray-700 bg-white hover:bg-gray-50 disabled:opacity-50 disabled:cursor-not-allowed"
         >
           Suivant
->>>>>>> ddabf4a0
         </button>
       </div>
       <div class="hidden sm:flex-1 sm:flex sm:items-center sm:justify-between">
@@ -470,58 +318,6 @@
       </div>
     </div>
   </div>
-<<<<<<< HEAD
-  <!-- Modale : Modifier RDV -->
-  <div *ngIf="editingAppointment" class="fixed inset-0 bg-black/50 backdrop-blur-sm z-50 flex items-center justify-center animate-fadeIn">
-    <div class="bg-white dark:bg-slate-800 rounded-xl shadow-2xl max-w-md w-full p-6 transform scale-in">
-      <h3 class="text-lg font-bold mb-4 dark:text-white">Modifier le Rendez-vous</h3>
-      <form (ngSubmit)="saveUpdatedAppointment()">
-        <div class="mb-4">
-          <label class="block text-sm font-medium text-gray-700 dark:text-slate-300 mb-1">Nom du patient</label>
-          <input type="text" [(ngModel)]="editingAppointment.nom_patient" name="nom_patient" required
-                 class="w-full border border-gray-300 dark:border-slate-600 bg-white dark:bg-slate-700 text-slate-800 dark:text-white rounded-lg px-4 py-2 focus:outline-none focus:ring-2 focus:ring-blue-500 dark:focus:ring-blue-600" />
-        </div>
-        <div class="mb-4">
-          <label class="block text-sm font-medium text-gray-700 dark:text-slate-300 mb-1">Prénom du patient</label>
-          <input type="text" [(ngModel)]="editingAppointment.prenom_patient" name="prenom_patient"
-                 class="w-full border border-gray-300 dark:border-slate-600 bg-white dark:bg-slate-700 text-slate-800 dark:text-white rounded-lg px-4 py-2 focus:outline-none focus:ring-2 focus:ring-blue-500 dark:focus:ring-blue-600" />
-        </div>
-        <div class="mb-4">
-          <label class="block text-sm font-medium text-gray-700 dark:text-slate-300 mb-1">Date & Heure</label>
-          <input type="datetime-local" [(ngModel)]="editingAppointment.date_heure" name="date_heure" required
-                 class="w-full border border-gray-300 dark:border-slate-600 bg-white dark:bg-slate-700 text-slate-800 dark:text-white rounded-lg px-4 py-2 focus:outline-none focus:ring-2 focus:ring-blue-500 dark:focus:ring-blue-600" />
-        </div>        <div class="mb-4">
-          <label class="block text-sm font-medium text-gray-700 dark:text-slate-300 mb-1">Type</label>
-          <select [(ngModel)]="editingAppointment.type" name="type"
-                  class="w-full border border-gray-300 dark:border-slate-600 bg-white dark:bg-slate-700 text-slate-800 dark:text-white rounded-lg px-4 py-2 focus:outline-none focus:ring-2 focus:ring-blue-500 dark:focus:ring-blue-600">
-            <option value="Consultation">Consultation</option>
-            <option value="Suivi">Suivi</option>
-            <option value="Autre">Autre</option>
-          </select>
-        </div>
-        <div class="mb-4">
-          <label class="block text-sm font-medium text-gray-700 dark:text-slate-300 mb-1">Statut</label>
-          <select [(ngModel)]="editingAppointment.status" name="status"
-                  class="w-full border border-gray-300 dark:border-slate-600 bg-white dark:bg-slate-700 text-slate-800 dark:text-white rounded-lg px-4 py-2 focus:outline-none focus:ring-2 focus:ring-blue-500 dark:focus:ring-blue-600">
-            <option value="upcoming">À venir</option>
-            <option value="in_progress">En cours</option>
-            <option value="completed">Terminé</option>
-            <option value="canceled">Annulé</option>
-          </select>
-        </div>
-        <div class="mb-4">
-          <label class="block text-sm font-medium text-gray-700 dark:text-slate-300 mb-1">Rappel</label>
-          <input type="text" [(ngModel)]="editingAppointment.rappel" name="rappel" placeholder="Optionnel..."
-                 class="w-full border border-gray-300 dark:border-slate-600 bg-white dark:bg-slate-700 text-slate-800 dark:text-white rounded-lg px-4 py-2 focus:outline-none focus:ring-2 focus:ring-blue-500 dark:focus:ring-blue-600" />
-        </div>
-        <div class="flex justify-end gap-3 mt-4">
-          <button type="button" (click)="closeEditModal()" class="px-4 py-2 bg-gray-200 dark:bg-slate-700 text-gray-700 dark:text-slate-300 rounded-lg hover:bg-gray-300 dark:hover:bg-slate-600 transition-colors">
-            Annuler
-          </button>
-          <button type="submit" class="px-4 py-2 bg-indigo-600 dark:bg-indigo-700 text-white rounded-lg hover:bg-indigo-700 dark:hover:bg-indigo-800 transition-colors">
-            Enregistrer
-=======
-
   <!-- Edit/Create Modal -->
   <div *ngIf="editingAppointment" 
        class="fixed inset-0 bg-gray-600 bg-opacity-50 overflow-y-auto h-full w-full z-50"
@@ -761,7 +557,6 @@
             class="px-4 py-2 text-sm font-medium text-white bg-blue-600 rounded-md hover:bg-blue-700 transition-colors"
           >
             Modifier
->>>>>>> ddabf4a0
           </button>
         </div>
       </div>
