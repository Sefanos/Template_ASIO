import { Component, HostListener, OnInit } from '@angular/core';
import { Router, ActivatedRoute, RouterModule } from '@angular/router';
import { CommonModule } from '@angular/common';
import { trigger, transition, style, animate } from '@angular/animations';
import { SafeHtmlPipe } from './safe-html.pipe';
import { ThemeService } from '../../../services/theme.service';
import { AuthService } from '../../../core/auth/auth.service';
<<<<<<< HEAD

=======
>>>>>>> 133a3747

// Animation fade pour les menus et modales
const fadeAnimation = trigger('fadeAnimation', [
  transition(':enter', [
    style({ opacity: 0 }),
    animate('200ms', style({ opacity: 1 }))
  ]),
  transition(':leave', [
    animate('200ms', style({ opacity: 0 }))
  ])
]);

@Component({
  selector: 'app-layout',
  templateUrl: './receptionist-layout.component.html',
  styleUrls: ['./receptionist-layout.component.css'],
  standalone: true,
  imports: [
    RouterModule,
    CommonModule,
    SafeHtmlPipe
  ],
  animations: [
    fadeAnimation
  ]
})
export class LayoutComponent implements OnInit {
  showLogoutModal = false;
  isSidebarCollapsed = false;
  showUserMenu = false;
  showNotifications = false;
  isDarkMode = false;
  notificationCount = 3;
  showHelpModal = false;

  // Données utilisateur
  userName = 'Omar Bennani';
  userRole = 'Réceptionniste';
  userEmail = 'omar.bennani@asioclinic.com';
  userAvatar = 'assets/receptionist/images/pers.jpg';

  // Navigation items with badge counts
  navItems = [
    { route: 'dashboard', label: 'Dashboard', icon: 'dashboard', count: 0 },
    { route: 'appointments', label: 'Rendez-vous', icon: 'appointments', count: 5 },
    { route: 'doctors-planning', label: 'Planning', icon: 'planning', count: 0 },
    { route: 'medical-record', label: 'Patients', icon: 'patients', count: 2 },
    { route: 'bills', label: 'Factures', icon: 'bills', count: 0 },
    { route: 'reminders', label: 'Rappels', icon: 'reminders', count: 1 },
    { route: 'profile', label: 'Profil', icon: 'profile', count: 0 }
  ];
<<<<<<< HEAD
  constructor(
    private router: Router,
    private route: ActivatedRoute,
=======

  constructor(
    private router: Router, 
    private route: ActivatedRoute, 
>>>>>>> 133a3747
    private themeService: ThemeService,
    private authService: AuthService
  ) {
    this.themeService.darkMode$.subscribe(isDark => {
      this.isDarkMode = isDark;
    });
  }

  ngOnInit(): void {
    this.checkScreenSize();
  }

  @HostListener('window:resize')
  checkScreenSize() {
    this.isSidebarCollapsed = window.innerWidth < 1024;
  }

  isActive(route: string): boolean {
    return this.router.url.endsWith('/' + route) || this.router.url === '/' + route;
  }

  toggleSidebar(): void {
    this.isSidebarCollapsed = !this.isSidebarCollapsed;
  }

  toggleUserMenu(): void {
    this.showUserMenu = !this.showUserMenu;
    if (this.showUserMenu) {
      this.showNotifications = false;
    }
  }

  toggleNotifications(): void {
    this.showNotifications = !this.showNotifications;
    if (this.showNotifications) {
      this.showUserMenu = false;
    }
  }

  toggleDarkMode(): void {
    this.themeService.toggleDarkMode();
  }

  openLogoutModal(): void {
    this.showLogoutModal = true;
    this.showUserMenu = false;
  }

  closeLogoutModal(): void {
    this.showLogoutModal = false;
  }

  logout(): void {
    this.authService.logout();
    this.showLogoutModal = false;
    this.router.navigate(['/login']);
  }

  openHelpModal(): void {
    this.showHelpModal = true;
  }

  closeHelpModal(): void {
    this.showHelpModal = false;
  }

  getIcon(iconName: string): string {
    switch (iconName) {
      case 'dashboard':
        return `<rect x="3" y="3" width="7" height="7"></rect><rect x="14" y="3" width="7" height="7"></rect><rect x="14" y="14" width="7" height="7"></rect><rect x="3" y="14" width="7" height="7"></rect>`;
      case 'appointments':
        return `<rect x="3" y="4" width="18" height="18" rx="2" ry="2"></rect><line x1="16" y1="2" x2="16" y2="6"></line><line x1="8" y1="2" x2="8" y2="6"></line><line x1="3" y1="10" x2="21" y2="10"></line><path d="M8 14h.01M12 14h.01M16 14h.01M8 18h.01M12 18h.01M16 18h.01"></path>`;
      case 'planning':
        return `<rect x="3" y="4" width="18" height="18" rx="2" ry="2"></rect><line x1="16" y1="2" x2="16" y2="6"></line><line x1="8" y1="2" x2="8" y2="6"></line><line x1="3" y1="10" x2="21" y2="10"></line>`;
      case 'patients':
        return `<path d="M17 21v-2a4 4 0 0 0-4-4H5a4 4 0 0 0-4 4v2"></path><circle cx="9" cy="7" r="4"></circle><path d="M23 21v-2a4 4 0 0 0-3-3.87"></path><path d="M16 3.13a4 4 0 0 1 0 7.75"></path>`;
      case 'bills':
        return `<path d="M14 2H6a2 2 0 0 0-2 2v16a2 2 0 0 0 2 2h12a2 2 0 0 0 2-2V8z"></path><path d="M14 2v6h6"></path><path d="M16 13H8"></path><path d="M16 17H8"></path><path d="M10 9H8"></path>`;
      case 'reminders':
        return `<circle cx="12" cy="12" r="10"></circle><polyline points="12 6 12 12 16 14"></polyline>`;
      case 'profile':
        return `<path d="M20 21v-2a4 4 0 0 0-4-4H8a4 4 0 0 0-4 4v2"></path><circle cx="12" cy="7" r="4"></circle>`;
      case 'logout':
        return `<path d="M9 21H5a2 2 0 0 1-2-2V5a2 2 0 0 1 2-2h4"></path><polyline points="16 17 21 12 16 7"></polyline><line x1="21" y1="12" x2="9" y2="12"></line>`;
      default:
        return '';
    }
  }
}
<|MERGE_RESOLUTION|>--- conflicted
+++ resolved
@@ -1,161 +1,152 @@
-import { Component, HostListener, OnInit } from '@angular/core';
-import { Router, ActivatedRoute, RouterModule } from '@angular/router';
-import { CommonModule } from '@angular/common';
-import { trigger, transition, style, animate } from '@angular/animations';
-import { SafeHtmlPipe } from './safe-html.pipe';
-import { ThemeService } from '../../../services/theme.service';
-import { AuthService } from '../../../core/auth/auth.service';
-<<<<<<< HEAD
-
-=======
->>>>>>> 133a3747
-
-// Animation fade pour les menus et modales
-const fadeAnimation = trigger('fadeAnimation', [
-  transition(':enter', [
-    style({ opacity: 0 }),
-    animate('200ms', style({ opacity: 1 }))
-  ]),
-  transition(':leave', [
-    animate('200ms', style({ opacity: 0 }))
-  ])
-]);
-
-@Component({
-  selector: 'app-layout',
-  templateUrl: './receptionist-layout.component.html',
-  styleUrls: ['./receptionist-layout.component.css'],
-  standalone: true,
-  imports: [
-    RouterModule,
-    CommonModule,
-    SafeHtmlPipe
-  ],
-  animations: [
-    fadeAnimation
-  ]
-})
-export class LayoutComponent implements OnInit {
-  showLogoutModal = false;
-  isSidebarCollapsed = false;
-  showUserMenu = false;
-  showNotifications = false;
-  isDarkMode = false;
-  notificationCount = 3;
-  showHelpModal = false;
-
-  // Données utilisateur
-  userName = 'Omar Bennani';
-  userRole = 'Réceptionniste';
-  userEmail = 'omar.bennani@asioclinic.com';
-  userAvatar = 'assets/receptionist/images/pers.jpg';
-
-  // Navigation items with badge counts
-  navItems = [
-    { route: 'dashboard', label: 'Dashboard', icon: 'dashboard', count: 0 },
-    { route: 'appointments', label: 'Rendez-vous', icon: 'appointments', count: 5 },
-    { route: 'doctors-planning', label: 'Planning', icon: 'planning', count: 0 },
-    { route: 'medical-record', label: 'Patients', icon: 'patients', count: 2 },
-    { route: 'bills', label: 'Factures', icon: 'bills', count: 0 },
-    { route: 'reminders', label: 'Rappels', icon: 'reminders', count: 1 },
-    { route: 'profile', label: 'Profil', icon: 'profile', count: 0 }
-  ];
-<<<<<<< HEAD
-  constructor(
-    private router: Router,
-    private route: ActivatedRoute,
-=======
-
-  constructor(
-    private router: Router, 
-    private route: ActivatedRoute, 
->>>>>>> 133a3747
-    private themeService: ThemeService,
-    private authService: AuthService
-  ) {
-    this.themeService.darkMode$.subscribe(isDark => {
-      this.isDarkMode = isDark;
-    });
-  }
-
-  ngOnInit(): void {
-    this.checkScreenSize();
-  }
-
-  @HostListener('window:resize')
-  checkScreenSize() {
-    this.isSidebarCollapsed = window.innerWidth < 1024;
-  }
-
-  isActive(route: string): boolean {
-    return this.router.url.endsWith('/' + route) || this.router.url === '/' + route;
-  }
-
-  toggleSidebar(): void {
-    this.isSidebarCollapsed = !this.isSidebarCollapsed;
-  }
-
-  toggleUserMenu(): void {
-    this.showUserMenu = !this.showUserMenu;
-    if (this.showUserMenu) {
-      this.showNotifications = false;
-    }
-  }
-
-  toggleNotifications(): void {
-    this.showNotifications = !this.showNotifications;
-    if (this.showNotifications) {
-      this.showUserMenu = false;
-    }
-  }
-
-  toggleDarkMode(): void {
-    this.themeService.toggleDarkMode();
-  }
-
-  openLogoutModal(): void {
-    this.showLogoutModal = true;
-    this.showUserMenu = false;
-  }
-
-  closeLogoutModal(): void {
-    this.showLogoutModal = false;
-  }
-
-  logout(): void {
-    this.authService.logout();
-    this.showLogoutModal = false;
-    this.router.navigate(['/login']);
-  }
-
-  openHelpModal(): void {
-    this.showHelpModal = true;
-  }
-
-  closeHelpModal(): void {
-    this.showHelpModal = false;
-  }
-
-  getIcon(iconName: string): string {
-    switch (iconName) {
-      case 'dashboard':
-        return `<rect x="3" y="3" width="7" height="7"></rect><rect x="14" y="3" width="7" height="7"></rect><rect x="14" y="14" width="7" height="7"></rect><rect x="3" y="14" width="7" height="7"></rect>`;
-      case 'appointments':
-        return `<rect x="3" y="4" width="18" height="18" rx="2" ry="2"></rect><line x1="16" y1="2" x2="16" y2="6"></line><line x1="8" y1="2" x2="8" y2="6"></line><line x1="3" y1="10" x2="21" y2="10"></line><path d="M8 14h.01M12 14h.01M16 14h.01M8 18h.01M12 18h.01M16 18h.01"></path>`;
-      case 'planning':
-        return `<rect x="3" y="4" width="18" height="18" rx="2" ry="2"></rect><line x1="16" y1="2" x2="16" y2="6"></line><line x1="8" y1="2" x2="8" y2="6"></line><line x1="3" y1="10" x2="21" y2="10"></line>`;
-      case 'patients':
-        return `<path d="M17 21v-2a4 4 0 0 0-4-4H5a4 4 0 0 0-4 4v2"></path><circle cx="9" cy="7" r="4"></circle><path d="M23 21v-2a4 4 0 0 0-3-3.87"></path><path d="M16 3.13a4 4 0 0 1 0 7.75"></path>`;
-      case 'bills':
-        return `<path d="M14 2H6a2 2 0 0 0-2 2v16a2 2 0 0 0 2 2h12a2 2 0 0 0 2-2V8z"></path><path d="M14 2v6h6"></path><path d="M16 13H8"></path><path d="M16 17H8"></path><path d="M10 9H8"></path>`;
-      case 'reminders':
-        return `<circle cx="12" cy="12" r="10"></circle><polyline points="12 6 12 12 16 14"></polyline>`;
-      case 'profile':
-        return `<path d="M20 21v-2a4 4 0 0 0-4-4H8a4 4 0 0 0-4 4v2"></path><circle cx="12" cy="7" r="4"></circle>`;
-      case 'logout':
-        return `<path d="M9 21H5a2 2 0 0 1-2-2V5a2 2 0 0 1 2-2h4"></path><polyline points="16 17 21 12 16 7"></polyline><line x1="21" y1="12" x2="9" y2="12"></line>`;
-      default:
-        return '';
-    }
-  }
-}
+import { Component, HostListener, OnInit } from '@angular/core';
+import { Router, ActivatedRoute, RouterModule } from '@angular/router';
+import { CommonModule } from '@angular/common';
+import { trigger, transition, style, animate } from '@angular/animations';
+import { SafeHtmlPipe } from './safe-html.pipe';
+import { ThemeService } from '../../../services/theme.service';
+import { AuthService } from '../../../core/auth/auth.service';
+
+
+// Animation fade pour les menus et modales
+const fadeAnimation = trigger('fadeAnimation', [
+  transition(':enter', [
+    style({ opacity: 0 }),
+    animate('200ms', style({ opacity: 1 }))
+  ]),
+  transition(':leave', [
+    animate('200ms', style({ opacity: 0 }))
+  ])
+]);
+
+@Component({
+  selector: 'app-layout',
+  templateUrl: './receptionist-layout.component.html',
+  styleUrls: ['./receptionist-layout.component.css'],
+  standalone: true,
+  imports: [
+    RouterModule,
+    CommonModule,
+    SafeHtmlPipe
+  ],
+  animations: [
+    fadeAnimation
+  ]
+})
+export class LayoutComponent implements OnInit {
+  showLogoutModal = false;
+  isSidebarCollapsed = false;
+  showUserMenu = false;
+  showNotifications = false;
+  isDarkMode = false;
+  notificationCount = 3;
+  showHelpModal = false;
+
+  // Données utilisateur
+  userName = 'Omar Bennani';
+  userRole = 'Réceptionniste';
+  userEmail = 'omar.bennani@asioclinic.com';
+  userAvatar = 'assets/receptionist/images/pers.jpg';
+
+  // Navigation items with badge counts
+  navItems = [
+    { route: 'dashboard', label: 'Dashboard', icon: 'dashboard', count: 0 },
+    { route: 'appointments', label: 'Rendez-vous', icon: 'appointments', count: 5 },
+    { route: 'doctors-planning', label: 'Planning', icon: 'planning', count: 0 },
+    { route: 'medical-record', label: 'Patients', icon: 'patients', count: 2 },
+    { route: 'bills', label: 'Factures', icon: 'bills', count: 0 },
+    { route: 'reminders', label: 'Rappels', icon: 'reminders', count: 1 },
+    { route: 'profile', label: 'Profil', icon: 'profile', count: 0 }
+  ];
+
+  constructor(
+    private router: Router,
+    private route: ActivatedRoute,
+    private themeService: ThemeService,
+    private authService: AuthService
+  ) {
+    this.themeService.darkMode$.subscribe(isDark => {
+      this.isDarkMode = isDark;
+    });
+  }
+
+  ngOnInit(): void {
+    this.checkScreenSize();
+  }
+
+  @HostListener('window:resize')
+  checkScreenSize() {
+    this.isSidebarCollapsed = window.innerWidth < 1024;
+  }
+
+  isActive(route: string): boolean {
+    return this.router.url.endsWith('/' + route) || this.router.url === '/' + route;
+  }
+
+  toggleSidebar(): void {
+    this.isSidebarCollapsed = !this.isSidebarCollapsed;
+  }
+
+  toggleUserMenu(): void {
+    this.showUserMenu = !this.showUserMenu;
+    if (this.showUserMenu) {
+      this.showNotifications = false;
+    }
+  }
+
+  toggleNotifications(): void {
+    this.showNotifications = !this.showNotifications;
+    if (this.showNotifications) {
+      this.showUserMenu = false;
+    }
+  }
+
+  toggleDarkMode(): void {
+    this.themeService.toggleDarkMode();
+  }
+
+  openLogoutModal(): void {
+    this.showLogoutModal = true;
+    this.showUserMenu = false;
+  }
+
+  closeLogoutModal(): void {
+    this.showLogoutModal = false;
+  }
+
+  logout(): void {
+    this.authService.logout();
+    this.showLogoutModal = false;
+    this.router.navigate(['/login']);
+  }
+
+  openHelpModal(): void {
+    this.showHelpModal = true;
+  }
+
+  closeHelpModal(): void {
+    this.showHelpModal = false;
+  }
+
+  getIcon(iconName: string): string {
+    switch (iconName) {
+      case 'dashboard':
+        return `<rect x="3" y="3" width="7" height="7"></rect><rect x="14" y="3" width="7" height="7"></rect><rect x="14" y="14" width="7" height="7"></rect><rect x="3" y="14" width="7" height="7"></rect>`;
+      case 'appointments':
+        return `<rect x="3" y="4" width="18" height="18" rx="2" ry="2"></rect><line x1="16" y1="2" x2="16" y2="6"></line><line x1="8" y1="2" x2="8" y2="6"></line><line x1="3" y1="10" x2="21" y2="10"></line><path d="M8 14h.01M12 14h.01M16 14h.01M8 18h.01M12 18h.01M16 18h.01"></path>`;
+      case 'planning':
+        return `<rect x="3" y="4" width="18" height="18" rx="2" ry="2"></rect><line x1="16" y1="2" x2="16" y2="6"></line><line x1="8" y1="2" x2="8" y2="6"></line><line x1="3" y1="10" x2="21" y2="10"></line>`;
+      case 'patients':
+        return `<path d="M17 21v-2a4 4 0 0 0-4-4H5a4 4 0 0 0-4 4v2"></path><circle cx="9" cy="7" r="4"></circle><path d="M23 21v-2a4 4 0 0 0-3-3.87"></path><path d="M16 3.13a4 4 0 0 1 0 7.75"></path>`;
+      case 'bills':
+        return `<path d="M14 2H6a2 2 0 0 0-2 2v16a2 2 0 0 0 2 2h12a2 2 0 0 0 2-2V8z"></path><path d="M14 2v6h6"></path><path d="M16 13H8"></path><path d="M16 17H8"></path><path d="M10 9H8"></path>`;
+      case 'reminders':
+        return `<circle cx="12" cy="12" r="10"></circle><polyline points="12 6 12 12 16 14"></polyline>`;
+      case 'profile':
+        return `<path d="M20 21v-2a4 4 0 0 0-4-4H8a4 4 0 0 0-4 4v2"></path><circle cx="12" cy="7" r="4"></circle>`;
+      case 'logout':
+        return `<path d="M9 21H5a2 2 0 0 1-2-2V5a2 2 0 0 1 2-2h4"></path><polyline points="16 17 21 12 16 7"></polyline><line x1="21" y1="12" x2="9" y2="12"></line>`;
+      default:
+        return '';
+    }
+  }
+}