<!-- Patient List Table Component -->
<div class="bg-white rounded-lg shadow">
  <!-- Table Header with Export Button -->
  <div class="flex justify-between items-center p-4 border-b border-gray-200">
    <h2 class="text-lg font-semibold text-gray-900">
<<<<<<< HEAD
      {{ activeTab === "my-patients" ? "My Patients" : "All Patients" }}
    </h2>
    <button
      (click)="exportData.emit()"
      class="inline-flex items-center px-4 py-2 border border-transparent text-sm font-medium rounded-md text-white bg-blue-600 hover:bg-blue-700 focus:outline-none focus:ring-2 focus:ring-offset-2 focus:ring-blue-500 transition-colors"
    >
      <svg
        class="w-4 h-4 mr-2"
        fill="none"
        stroke="currentColor"
        viewBox="0 0 24 24"
      >
        <path
          stroke-linecap="round"
          stroke-linejoin="round"
          stroke-width="2"
          d="M12 10v6m0 0l-3-3m3 3l3-3m2 8H7a2 2 0 01-2-2V5a2 2 0 012-2h5.586a1 1 0 01.707.293l5.414 5.414a1 1 0 01.293.707V19a2 2 0 01-2 2z"
        ></path>
=======
      {{ activeTab === 'my-patients' ? 'My Patients' : 'All Patients' }}
    </h2>
    <button 
      (click)="exportData.emit()"
      class="inline-flex items-center px-4 py-2 border border-transparent text-sm font-medium rounded-md text-white bg-blue-600 hover:bg-blue-700 focus:outline-none focus:ring-2 focus:ring-offset-2 focus:ring-blue-500 transition-colors">
      <svg class="w-4 h-4 mr-2" fill="none" stroke="currentColor" viewBox="0 0 24 24">
        <path stroke-linecap="round" stroke-linejoin="round" stroke-width="2" d="M12 10v6m0 0l-3-3m3 3l3-3m2 8H7a2 2 0 01-2-2V5a2 2 0 012-2h5.586a1 1 0 01.707.293l5.414 5.414a1 1 0 01.293.707V19a2 2 0 01-2 2z"></path>
>>>>>>> 5afa5637
      </svg>
      Export
    </button>
  </div>

  <!-- Loading State -->
  <div *ngIf="isLoading" class="flex items-center justify-center py-12">
<<<<<<< HEAD
    <div
      class="animate-spin rounded-full h-8 w-8 border-b-2 border-blue-600"
    ></div>
=======
    <div class="animate-spin rounded-full h-8 w-8 border-b-2 border-blue-600"></div>
>>>>>>> 5afa5637
    <span class="ml-3 text-gray-600">Loading patients...</span>
  </div>

  <!-- Patient Table (shown when not loading) -->
  <div *ngIf="!isLoading" class="overflow-x-auto">
    <table class="min-w-full divide-y divide-gray-200">
      <thead class="bg-gray-50">
        <tr>
<<<<<<< HEAD
          <th
            class="px-6 py-3 text-left text-xs font-medium text-gray-500 uppercase tracking-wider"
          >
            Patient Name
          </th>
          <!-- Age column now shows for ALL patients -->
          <th
            class="px-6 py-3 text-left text-xs font-medium text-gray-500 uppercase tracking-wider w-16"
          >
            Age
          </th>
          <th
            class="px-6 py-3 text-left text-xs font-medium text-gray-500 uppercase tracking-wider"
          >
            Phone
          </th>
          <th
            class="px-6 py-3 text-left text-xs font-medium text-gray-500 uppercase tracking-wider w-24"
          >
            Status
          </th>
          <!-- Last Visit and Appointments only for My Patients -->
          <th
            class="px-6 py-3 text-left text-xs font-medium text-gray-500 uppercase tracking-wider"
            *ngIf="activeTab === 'my-patients'"
          >
            Last Visit
          </th>
          <th
            class="px-6 py-3 text-left text-xs font-medium text-gray-500 uppercase tracking-wider"
            *ngIf="activeTab === 'my-patients'"
          >
            Appointments
          </th>
          <th
            class="px-6 py-3 text-left text-xs font-medium text-gray-500 uppercase tracking-wider w-24"
          >
            Actions
          </th>
          <th
            class="px-6 py-3 text-center text-xs font-medium text-gray-500 uppercase tracking-wider w-20"
          >
            Details
          </th>
=======
          <th class="px-6 py-3 text-left text-xs font-medium text-gray-500 uppercase tracking-wider">Patient Name</th>
          <th class="px-6 py-3 text-left text-xs font-medium text-gray-500 uppercase tracking-wider w-16" 
              *ngIf="activeTab === 'my-patients'">Age</th>
          <th class="px-6 py-3 text-left text-xs font-medium text-gray-500 uppercase tracking-wider">Phone</th>
          <th class="px-6 py-3 text-left text-xs font-medium text-gray-500 uppercase tracking-wider w-24">Status</th>
          <th class="px-6 py-3 text-left text-xs font-medium text-gray-500 uppercase tracking-wider" 
              *ngIf="activeTab === 'my-patients'">Last Visit</th>
          <th class="px-6 py-3 text-left text-xs font-medium text-gray-500 uppercase tracking-wider" 
              *ngIf="activeTab === 'my-patients'">Appointments</th>
          <th class="px-6 py-3 text-left text-xs font-medium text-gray-500 uppercase tracking-wider w-24">Actions</th>
          <th class="px-6 py-3 text-center text-xs font-medium text-gray-500 uppercase tracking-wider w-20">Details</th>
>>>>>>> 5afa5637
        </tr>
      </thead>

      <!-- Empty state message if no patients -->
<<<<<<< HEAD
      <tbody
        *ngIf="patients.length === 0"
        class="bg-white divide-y divide-gray-200"
      >
        <tr>
          <td
            [attr.colspan]="activeTab === 'my-patients' ? 8 : 6"
            class="px-6 py-12 text-center text-gray-500"
          >
            <div class="flex flex-col items-center">
              <svg
                class="w-12 h-12 text-gray-300 mb-4"
                fill="none"
                stroke="currentColor"
                viewBox="0 0 24 24"
              >
                <path
                  stroke-linecap="round"
                  stroke-linejoin="round"
                  stroke-width="2"
                  d="M17 20h5v-2a3 3 0 00-5.356-1.857M17 20H7m10 0v-2c0-.656-.126-1.283-.356-1.857M7 20H2v-2a3 3 0 015.356-1.857M7 20v-2c0-.656.126-1.283.356-1.857m0 0a5.002 5.002 0 019.288 0M15 7a3 3 0 11-6 0 3 3 0 016 0zm6 3a2 2 0 11-4 0 2 2 0 014 0zM7 10a2 2 0 11-4 0 2 2 0 014 0z"
                ></path>
              </svg>
              <p class="text-lg font-medium text-gray-900 mb-2">
                No patients found
              </p>
              <p class="text-gray-500">
                Try adjusting your search criteria or filters.
              </p>
=======
      <tbody *ngIf="patients.length === 0" class="bg-white divide-y divide-gray-200">
        <tr>
          <td [attr.colspan]="activeTab === 'my-patients' ? 7 : 4" 
              class="px-6 py-12 text-center text-gray-500">
            <div class="flex flex-col items-center">
              <svg class="w-12 h-12 text-gray-300 mb-4" fill="none" stroke="currentColor" viewBox="0 0 24 24">
                <path stroke-linecap="round" stroke-linejoin="round" stroke-width="2" d="M17 20h5v-2a3 3 0 00-5.356-1.857M17 20H7m10 0v-2c0-.656-.126-1.283-.356-1.857M7 20H2v-2a3 3 0 015.356-1.857M7 20v-2c0-.656.126-1.283.356-1.857m0 0a5.002 5.002 0 019.288 0M15 7a3 3 0 11-6 0 3 3 0 016 0zm6 3a2 2 0 11-4 0 2 2 0 014 0zM7 10a2 2 0 11-4 0 2 2 0 014 0z"></path>
              </svg>
              <p class="text-lg font-medium text-gray-900 mb-2">No patients found</p>
              <p class="text-gray-500">Try adjusting your search criteria or filters.</p>
>>>>>>> 5afa5637
            </div>
          </td>
        </tr>
      </tbody>

      <!-- Patient list when patients are available -->
<<<<<<< HEAD
      <tbody
        *ngIf="patients.length > 0"
        class="bg-white divide-y divide-gray-200"
      >
        <ng-container
          *ngFor="let patient of patients; trackBy: trackByPatientId"
        >
          <!-- Main patient row - NOW FULLY CLICKABLE -->
          <tr
            class="hover:bg-gray-50 cursor-pointer"
            (click)="onRowClick(patient, $event)"
          >
            <!-- Patient Name -->
            <td class="px-6 py-4 whitespace-nowrap">
              <div class="flex items-center">
                <div class="flex-shrink-0 h-10 w-10">
                  <div
                    class="h-10 w-10 rounded-full bg-gray-300 flex items-center justify-center"
                  >
                    <span class="text-sm font-medium text-gray-700">
=======
      <tbody *ngIf="patients.length > 0" class="bg-white divide-y divide-gray-200">        <ng-container *ngFor="let patient of patients">
          <!-- Main Patient Row - Now fully clickable -->
          <tr 
            class="hover:bg-gray-50 transition-colors cursor-pointer"
            [class.bg-blue-50]="isRowExpanded(patient.id)"
            (click)="onToggleExpansion(patient.id)"
          >
            <!-- Patient Name Column -->
            <td class="px-6 py-4 whitespace-nowrap">
              <div class="flex items-center">
                <div class="flex-shrink-0 h-10 w-10">
                  <div class="h-10 w-10 rounded-full bg-gradient-to-r from-blue-400 to-blue-600 flex items-center justify-center">
                    <span class="text-sm font-medium text-white">
>>>>>>> 5afa5637
                      {{ getPatientInitials(patient.name) }}
                    </span>
                  </div>
                </div>
                <div class="ml-4">
<<<<<<< HEAD
                  <div class="text-sm font-medium text-gray-900">
                    {{ patient.name }}
                  </div>
                  <div class="text-sm text-gray-500">{{ patient.email }}</div>
                </div>
              </div>
            </td>

            <!-- Age (now shows for ALL patients) -->
            <td class="px-6 py-4 whitespace-nowrap text-sm text-gray-900">
              {{ patient.age || 'N/A' }}
            </td>

            <!-- Phone -->
            <td class="px-6 py-4 whitespace-nowrap text-sm text-gray-900">
              {{ patient.phone }}
            </td>

            <!-- Status -->
            <td class="px-6 py-4 whitespace-nowrap">
              <span
                class="inline-flex px-2 py-1 text-xs font-semibold rounded-full"
                [class.bg-green-100]="patient.status === 'Active'"
                [class.text-green-800]="patient.status === 'Active'"
                [class.bg-red-100]="patient.status !== 'Active'"
                [class.text-red-800]="patient.status !== 'Active'"
              >
                {{ patient.status }}
              </span>
            </td>

            <!-- Last Visit (only for My Patients) -->
            <td
              *ngIf="activeTab === 'my-patients'"
              class="px-6 py-4 whitespace-nowrap text-sm text-gray-900"
            >
              {{ patient.lastVisit || "Never" }}
            </td>

            <!-- Appointments (only for My Patients) -->
            <td
              *ngIf="activeTab === 'my-patients'"
              class="px-6 py-4 whitespace-nowrap text-sm text-gray-900"
            >
              <div class="text-sm text-gray-900">
                {{ patient.appointmentsInfo }}
              </div>
            </td>

            <!-- Actions - Different for My Patients vs All Patients -->
            <td class="px-6 py-4 whitespace-nowrap text-right text-sm font-medium">
              <!-- My Patients: Show View Record button -->
              <button
                *ngIf="activeTab === 'my-patients'"
                (click)="onViewPatient(patient.id, $event)"
                class="text-blue-600 hover:text-blue-800 font-medium px-2 py-1 rounded hover:bg-blue-50 transition-colors duration-200"
              >
                View Record
              </button>
              
              <!-- All Patients: Show Schedule Appointment button -->
              <button
                *ngIf="activeTab === 'all-patients'"
                (click)="onScheduleAppointment(patient.id, $event)"
                class="text-green-600 hover:text-green-800 font-medium px-2 py-1 rounded hover:bg-green-50 transition-colors duration-200"
              >
                Schedule
              </button>
            </td>

            <!-- Details Toggle -->
            <td class="px-6 py-4 whitespace-nowrap text-center">
              <svg
                class="w-5 h-5 transform transition-transform duration-200 text-gray-400 mx-auto"
                [class.rotate-180]="expandedRows.has(+patient.id)"
                fill="currentColor"
                viewBox="0 0 20 20"
              >
                <path
                  fill-rule="evenodd"
                  d="M5.293 7.293a1 1 0 011.414 0L10 10.586l3.293-3.293a1 1 0 111.414 1.414l-4 4a1 1 0 01-1.414 0l-4-4a1 1 0 010-1.414z"
                  clip-rule="evenodd"
                ></path>
              </svg>
            </td>
          </tr>

          <!-- Expandable Details Row -->
          <tr *ngIf="expandedRows.has(+patient.id)">
            <td [attr.colspan]="activeTab === 'my-patients' ? 8 : 6" class="px-6 py-4 bg-gray-50">
              <div class="max-w-4xl mx-auto">
                <!-- Personal Information -->
                <div class="mb-6">
                  <h3 class="text-lg font-medium text-gray-900 mb-3">Personal Information</h3>
                  <div class="grid grid-cols-1 md:grid-cols-3 gap-4">
                    <div>
                      <dt class="text-sm font-medium text-gray-500">Full Name</dt>
                      <dd class="mt-1 text-sm text-gray-900">{{ patient.name }}</dd>
                    </div>
                    <div>
                      <dt class="text-sm font-medium text-gray-500">Email</dt>
                      <dd class="mt-1 text-sm text-gray-900">{{ patient.email }}</dd>
                    </div>
                    <div>
                      <dt class="text-sm font-medium text-gray-500">Phone</dt>
                      <dd class="mt-1 text-sm text-gray-900">{{ patient.phone }}</dd>
                    </div>
                    <div *ngIf="patient.expandedData?.personalInfo?.gender">
                      <dt class="text-sm font-medium text-gray-500">Gender</dt>
                      <dd class="mt-1 text-sm text-gray-900">{{ patient.expandedData.personalInfo.gender }}</dd>
                    </div>
                    <div *ngIf="patient.age">
                      <dt class="text-sm font-medium text-gray-500">Age</dt>
                      <dd class="mt-1 text-sm text-gray-900">{{ patient.age }} years</dd>
                    </div>
                    <div>
                      <dt class="text-sm font-medium text-gray-500">Status</dt>
                      <dd class="mt-1">
                        <span class="inline-flex px-2 py-1 text-xs font-semibold rounded-full"
                              [class.bg-green-100]="patient.status === 'Active'"
                              [class.text-green-800]="patient.status === 'Active'"
                              [class.bg-red-100]="patient.status !== 'Active'"
                              [class.text-red-800]="patient.status !== 'Active'">
                          {{ patient.status }}
                        </span>
                      </dd>
                    </div>
                  </div>
                </div>

                <!-- Appointment Summary (only for My Patients) -->
                <div *ngIf="activeTab === 'my-patients'" class="mb-6">
                  <h3 class="text-lg font-medium text-gray-900 mb-3">Appointment Summary</h3>
                  <div class="grid grid-cols-1 md:grid-cols-3 gap-4">
                    <div>
                      <dt class="text-sm font-medium text-gray-500">Total Appointments</dt>
                      <dd class="mt-1 text-sm text-gray-900">{{ patient.expandedData?.totalAppointments || 0 }}</dd>
                    </div>
                    <div>
                      <dt class="text-sm font-medium text-gray-500">Upcoming Appointments</dt>
                      <dd class="mt-1 text-sm text-gray-900">{{ patient.expandedData?.upcomingAppointments || 0 }}</dd>
                    </div>
                    <div>
                      <dt class="text-sm font-medium text-gray-500">Last Visit</dt>
                      <dd class="mt-1 text-sm text-gray-900">{{ patient.lastVisit || 'Never' }}</dd>
                    </div>
                  </div>
                </div>

                <!-- Quick Actions - Different for each tab -->
                <div class="border-t border-gray-200 pt-4">
                  <h3 class="text-lg font-medium text-gray-900 mb-3">Quick Actions</h3>
                  <div class="flex space-x-3">
                    <!-- My Patients Actions -->
                    <ng-container *ngIf="activeTab === 'my-patients'">
                      <button
                        (click)="onViewPatient(patient.id, $event)"
                        style="color: white !important; background-color: #2563eb !important;"
                        class="inline-flex items-center px-4 py-2 text-sm font-medium rounded-md border-0 hover:bg-blue-700 focus:outline-none focus:ring-2 focus:ring-offset-2 focus:ring-blue-500"
                      >
                        View Medical Record
                      </button>
                      <button
                        (click)="onScheduleAppointment(patient.id, $event)"
                        style="color: #374151 !important; background-color: white !important;"
                        class="inline-flex items-center px-4 py-2 text-sm font-medium rounded-md border border-gray-300 hover:bg-gray-50 focus:outline-none focus:ring-2 focus:ring-offset-2 focus:ring-blue-500"
                      >
                        Schedule Appointment
                      </button>
                    </ng-container>
                    
                    <!-- All Patients Actions - Only Schedule -->
                    <ng-container *ngIf="activeTab === 'all-patients'">
                      <button
                        (click)="onScheduleAppointment(patient.id, $event)"
                        style="color: white !important; background-color: #059669 !important;"
                        class="inline-flex items-center px-4 py-2 text-sm font-medium rounded-md border-0 hover:bg-green-700 focus:outline-none focus:ring-2 focus:ring-offset-2 focus:ring-green-500"
                      >
                        Schedule Appointment
                      </button>
                    </ng-container>
                  </div>
                </div>
              </div>
=======
                  <div class="text-sm font-medium text-gray-900">{{ patient.name }}</div>
                  <div class="text-sm text-gray-500">{{ patient.email }}</div>
                </div>
                <!-- Alert indicator for my patients -->
                <div *ngIf="activeTab === 'my-patients' && patient.hasAlerts" 
                     class="ml-3 flex-shrink-0">
                  <span class="inline-flex items-center px-2.5 py-0.5 rounded-full text-xs font-medium bg-red-100 text-red-800">
                    <svg class="w-3 h-3 mr-1" fill="currentColor" viewBox="0 0 20 20">
                      <path fill-rule="evenodd" d="M8.257 3.099c.765-1.36 2.722-1.36 3.486 0l5.58 9.92c.75 1.334-.213 2.98-1.742 2.98H4.42c-1.53 0-2.493-1.646-1.743-2.98l5.58-9.92zM11 13a1 1 0 11-2 0 1 1 0 012 0zm-1-8a1 1 0 00-1 1v3a1 1 0 002 0V6a1 1 0 00-1-1z" clip-rule="evenodd"></path>
                    </svg>
                    {{ patient.alertsCount }}
                  </span>
                </div>
              </div>
            </td>
            
            <!-- Age Column (My Patients Only) -->
            <td *ngIf="activeTab === 'my-patients'" class="px-6 py-4 whitespace-nowrap text-sm text-gray-900">
              <span class="inline-flex items-center px-2.5 py-0.5 rounded-full text-xs font-medium bg-gray-100 text-gray-800">
                {{ patient.age }} yrs
              </span>
            </td>
            
            <!-- Phone Column -->
            <td class="px-6 py-4 whitespace-nowrap text-sm text-gray-900">
              <a [href]="'tel:' + patient.phone" class="text-blue-600 hover:text-blue-900">
                {{ patient.phone }}
              </a>
            </td>
            
            <!-- Status Column -->
            <td class="px-6 py-4 whitespace-nowrap">
              <span class="inline-flex items-center px-2.5 py-0.5 rounded-full text-xs font-medium" 
                [ngClass]="{
                  'bg-green-100 text-green-800': patient.status === 'Active',
                  'bg-yellow-100 text-yellow-800': patient.status === 'Inactive',
                  'bg-red-100 text-red-800': patient.status === 'Suspended'
                }">
                {{ patient.status }}
              </span>
            </td>
            
            <!-- Last Visit Column (My Patients Only) -->
            <td *ngIf="activeTab === 'my-patients'" class="px-6 py-4 whitespace-nowrap text-sm text-gray-900">
              {{ patient.lastVisit }}
            </td>
            
            <!-- Appointments Column (My Patients Only) -->
            <td *ngIf="activeTab === 'my-patients'" class="px-6 py-4 whitespace-nowrap text-sm text-gray-900">
              <div class="text-sm text-gray-900">{{ patient.appointmentsInfo }}</div>
            </td>
              <!-- Actions Column -->
            <td class="px-6 py-4 whitespace-nowrap text-sm font-medium" (click)="$event.stopPropagation()">
              <div class="flex space-x-2">
                <button 
                  (click)="onViewPatient(patient.id, $event)" 
                  class="text-blue-600 hover:text-blue-900 p-1 rounded-full hover:bg-blue-50 transition-colors"
                  [title]="activeTab === 'my-patients' ? 'View patient details' : 'View patient (read-only)'"
                >
                  <svg class="h-4 w-4" fill="none" stroke="currentColor" viewBox="0 0 24 24">
                    <path stroke-linecap="round" stroke-linejoin="round" stroke-width="2" d="M15 12a3 3 0 11-6 0 3 3 0 016 0z"></path>
                    <path stroke-linecap="round" stroke-linejoin="round" stroke-width="2" d="M2.458 12C3.732 7.943 7.523 5 12 5c4.478 0 8.268 2.943 9.542 7-1.274 4.057-5.064 7-9.542 7-4.477 0-8.268-2.943-9.542-7z"></path>
                  </svg>
                </button>
              </div>
            </td>
              <!-- Details Toggle Column -->            <td class="px-6 py-4 whitespace-nowrap text-center">
              <div class="flex items-center justify-center">
                <svg 
                  class="w-5 h-5 text-gray-400 transition-transform duration-200"
                  [class.rotate-180]="isRowExpanded(patient.id)"
                  fill="none" 
                  stroke="currentColor" 
                  viewBox="0 0 24 24"
                >
                  <path stroke-linecap="round" stroke-linejoin="round" stroke-width="2" d="M19 9l-7 7-7-7"></path>
                </svg>
              </div>
            </td>          </tr>
          
          <!-- Expandable Details Row -->
          <tr *ngIf="isRowExpanded(patient.id)" class="bg-gray-50 border-b border-gray-200">
            <td [attr.colspan]="activeTab === 'my-patients' ? 7 : 4" class="px-4 py-4">
              <!-- My Patients - Rich Details -->
              <div *ngIf="activeTab === 'my-patients' && patient.expandedData" class="grid grid-cols-1 md:grid-cols-3 gap-4">
                <!-- Personal Information -->
                <div class="bg-white p-3 rounded-lg border">
                  <h4 class="font-medium text-gray-900 mb-2 flex items-center">
                    <svg class="w-4 h-4 mr-2 text-blue-600" fill="currentColor" viewBox="0 0 20 20">
                      <path fill-rule="evenodd" d="M10 9a3 3 0 100-6 3 3 0 000 6zm-7 9a7 7 0 1114 0H3z" clip-rule="evenodd"></path>
                    </svg>
                    Personal Information
                  </h4>
                  <div class="space-y-1 text-sm">
                    <div><span class="text-gray-500">Gender:</span> {{ patient.expandedData.personalInfo?.gender | titlecase }}</div>
                    <div><span class="text-gray-500">Birth Date:</span> {{ patient.expandedData.personalInfo?.birthdate | date:'mediumDate' }}</div>
                    <div><span class="text-gray-500">Registration:</span> {{ patient.expandedData.registrationDate | date:'mediumDate' }}</div>
                  </div>
                </div>
                
                <!-- Appointment Summary -->
                <div class="bg-white p-3 rounded-lg border">
                  <h4 class="font-medium text-gray-900 mb-2 flex items-center">
                    <svg class="w-4 h-4 mr-2 text-green-600" fill="currentColor" viewBox="0 0 20 20">
                      <path d="M9 12l2 2 4-4m6 2a9 9 0 11-18 0 9 9 0 0118 0z"></path>
                    </svg>
                    Appointment Summary
                  </h4>
                  <div class="space-y-1 text-sm">
                    <div><span class="text-gray-500">Total Appointments:</span> {{ patient.expandedData.totalAppointments }}</div>
                    <div><span class="text-gray-500">Upcoming:</span> {{ patient.expandedData.upcomingAppointments }}</div>
                    <div *ngIf="patient.expandedData.criticalAlerts > 0" class="text-red-600">
                      <span class="text-gray-500">Critical Alerts:</span> {{ patient.expandedData.criticalAlerts }}
                    </div>
                  </div>
                </div>
                
                <!-- Quick Actions -->
                <div class="bg-white p-3 rounded-lg border">
                  <h4 class="font-medium text-gray-900 mb-2 flex items-center">
                    <svg class="w-4 h-4 mr-2 text-purple-600" fill="currentColor" viewBox="0 0 20 20">
                      <path fill-rule="evenodd" d="M3 4a1 1 0 011-1h12a1 1 0 011 1v2a1 1 0 01-1 1H4a1 1 0 01-1-1V4zm0 4a1 1 0 011-1h6a1 1 0 011 1v6a1 1 0 01-1 1H4a1 1 0 01-1-1V8zm8 0a1 1 0 011-1h4a1 1 0 011 1v6a1 1 0 01-1 1h-4a1 1 0 01-1-1V8z" clip-rule="evenodd"></path>
                    </svg>
                    Quick Actions
                  </h4>                  <div class="space-y-2">
                    <button 
                      (click)="onScheduleAppointment(patient.id); $event.stopPropagation()"
                      class="w-full text-left text-sm text-blue-600 hover:text-blue-800 transition-colors flex items-center p-2 rounded hover:bg-blue-50">
                      📅 Schedule Appointment
                    </button>
                    <button 
                      (click)="onViewPatient(patient.id, $event); $event.stopPropagation()"
                      class="w-full text-left text-sm text-blue-600 hover:text-blue-800 transition-colors flex items-center p-2 rounded hover:bg-blue-50">
                      📋 View Medical History
                    </button>
                  </div>
                </div>
              </div>
              
              <!-- All Patients - Basic Details -->
              <div *ngIf="activeTab === 'all-patients' && patient.expandedData" class="bg-white p-4 rounded-lg border">
                <h4 class="font-medium text-gray-900 mb-3">Patient Information</h4>
                <div class="grid grid-cols-2 gap-4 text-sm">
                  <div>
                    <span class="text-gray-500">Registration Date:</span>
                    <p class="font-medium">{{ patient.expandedData.registrationDate | date:'mediumDate' }}</p>
                  </div>
                  <div>
                    <span class="text-gray-500">Patient ID:</span>
                    <p class="font-medium">#{{ patient.id }}</p>
                  </div>
                </div>
                <div class="mt-3 pt-3 border-t border-gray-200">
                  <button 
                    (click)="onViewPatient(patient.id, $event)"
                    class="text-blue-600 hover:text-blue-800 text-sm font-medium">
                    View Full Details →
                  </button>
                </div>
              </div>
>>>>>>> 5afa5637
            </td>
          </tr>
        </ng-container>
      </tbody>
    </table>
  </div>

  <!-- Pagination -->
  <div
    class="bg-white px-4 py-3 flex items-center justify-between border-t border-gray-200 sm:px-6"
    *ngIf="!isLoading && totalPages > 1"
  >
    <div class="flex-1 flex justify-between sm:hidden">
      <button
        (click)="changePage(currentPage - 1)"
        [disabled]="currentPage === 1"
<<<<<<< HEAD
        class="relative inline-flex items-center px-4 py-2 border border-gray-300 text-sm font-medium rounded-md text-gray-700 bg-white hover:bg-gray-50 disabled:opacity-50 disabled:cursor-not-allowed"
      >
        Previous
      </button>
      <button
        (click)="changePage(currentPage + 1)"
        [disabled]="currentPage === totalPages"
        class="ml-3 relative inline-flex items-center px-4 py-2 border border-gray-300 text-sm font-medium rounded-md text-gray-700 bg-white hover:bg-gray-50 disabled:opacity-50 disabled:cursor-not-allowed"
=======
        class="px-3 py-2 rounded-lg border border-gray-300 text-gray-700 disabled:opacity-50 disabled:cursor-not-allowed hover:bg-gray-50 transition-colors"
      >
        <svg class="w-4 h-4" fill="none" stroke="currentColor" viewBox="0 0 24 24">
          <path stroke-linecap="round" stroke-linejoin="round" stroke-width="2" d="M15 19l-7-7 7-7"></path>
        </svg>
      </button>
      
      <!-- First page -->
      <button 
        *ngIf="pagesToShow[0] > 1"
        (click)="changePage(1)" 
        class="px-3 py-2 rounded-lg border border-gray-300 text-gray-700 hover:bg-gray-50 transition-colors">
        1
      </button>
      
      <!-- Ellipsis -->
      <span *ngIf="pagesToShow[0] > 2" class="px-2 py-2 text-gray-500">...</span>
      
      <!-- Page numbers -->
      <button 
        *ngFor="let page of pagesToShow"
        (click)="changePage(page)" 
        [class.bg-blue-600]="page === currentPage"
        [class.text-white]="page === currentPage"
        [class.text-gray-700]="page !== currentPage"
        [class.hover:bg-gray-50]="page !== currentPage"
        class="px-3 py-2 rounded-lg border border-gray-300 transition-colors">
        {{ page }}
      </button>
      
      <!-- Ellipsis -->
      <span *ngIf="pagesToShow[pagesToShow.length - 1] < totalPages - 1" class="px-2 py-2 text-gray-500">...</span>
      
      <!-- Last page -->
      <button 
        *ngIf="pagesToShow[pagesToShow.length - 1] < totalPages"
        (click)="changePage(totalPages)" 
        class="px-3 py-2 rounded-lg border border-gray-300 text-gray-700 hover:bg-gray-50 transition-colors">
        {{ totalPages }}
      </button>
      
      <button 
        (click)="changePage(currentPage + 1)" 
        [disabled]="currentPage === totalPages"
        class="px-3 py-2 rounded-lg border border-gray-300 text-gray-700 disabled:opacity-50 disabled:cursor-not-allowed hover:bg-gray-50 transition-colors"
>>>>>>> 5afa5637
      >
        <svg class="w-4 h-4" fill="none" stroke="currentColor" viewBox="0 0 24 24">
          <path stroke-linecap="round" stroke-linejoin="round" stroke-width="2" d="M9 5l7 7-7 7"></path>
        </svg>
      </button>
    </div>
    <div class="hidden sm:flex-1 sm:flex sm:items-center sm:justify-between">
      <div>
        <p class="text-sm text-gray-700">
          Showing page <span class="font-medium">{{ currentPage }}</span> of
          <span class="font-medium">{{ totalPages }}</span>
        </p>
      </div>
      <div>
        <nav
          class="relative z-0 inline-flex rounded-md shadow-sm -space-x-px"
          aria-label="Pagination"
        >
          <button
            (click)="changePage(currentPage - 1)"
            [disabled]="currentPage === 1"
            class="relative inline-flex items-center px-2 py-2 rounded-l-md border border-gray-300 bg-white text-sm font-medium text-gray-500 hover:bg-gray-50 disabled:opacity-50 disabled:cursor-not-allowed"
          >
            <span class="sr-only">Previous</span>
            <svg
              class="h-5 w-5"
              xmlns="http://www.w3.org/2000/svg"
              viewBox="0 0 20 20"
              fill="currentColor"
              aria-hidden="true"
            >
              <path
                fill-rule="evenodd"
                d="M12.707 5.293a1 1 0 010 1.414L9.414 10l3.293 3.293a1 1 0 01-1.414 1.414l-4-4a1 1 0 010-1.414l4-4a1 1 0 011.414 0z"
                clip-rule="evenodd"
              />
            </svg>
          </button>

          <button
            *ngFor="let page of pagesToShow"
            (click)="changePage(page)"
            [class.bg-indigo-50]="page === currentPage"
            [class.border-indigo-500]="page === currentPage"
            [class.text-indigo-600]="page === currentPage"
            [class.bg-white]="page !== currentPage"
            [class.border-gray-300]="page !== currentPage"
            [class.text-gray-500]="page !== currentPage"
            class="relative inline-flex items-center px-4 py-2 border text-sm font-medium hover:bg-gray-50"
          >
            {{ page }}
          </button>

          <button
            (click)="changePage(currentPage + 1)"
            [disabled]="currentPage === totalPages"
            class="relative inline-flex items-center px-2 py-2 rounded-r-md border border-gray-300 bg-white text-sm font-medium text-gray-500 hover:bg-gray-50 disabled:opacity-50 disabled:cursor-not-allowed"
          >
            <span class="sr-only">Next</span>
            <svg
              class="h-5 w-5"
              xmlns="http://www.w3.org/2000/svg"
              viewBox="0 0 20 20"
              fill="currentColor"
              aria-hidden="true"
            >
              <path
                fill-rule="evenodd"
                d="M7.293 14.707a1 1 0 010-1.414L10.586 10 7.293 6.707a1 1 0 011.414-1.414l4 4a1 1 0 010 1.414l-4 4a1 1 0 01-1.414 0z"
                clip-rule="evenodd"
              />
            </svg>
          </button>
        </nav>
      </div>
    </div>
  </div>
</div>
<|MERGE_RESOLUTION|>--- conflicted
+++ resolved
@@ -1,703 +1,437 @@
-<!-- Patient List Table Component -->
-<div class="bg-white rounded-lg shadow">
-  <!-- Table Header with Export Button -->
-  <div class="flex justify-between items-center p-4 border-b border-gray-200">
-    <h2 class="text-lg font-semibold text-gray-900">
-<<<<<<< HEAD
-      {{ activeTab === "my-patients" ? "My Patients" : "All Patients" }}
-    </h2>
-    <button
-      (click)="exportData.emit()"
-      class="inline-flex items-center px-4 py-2 border border-transparent text-sm font-medium rounded-md text-white bg-blue-600 hover:bg-blue-700 focus:outline-none focus:ring-2 focus:ring-offset-2 focus:ring-blue-500 transition-colors"
-    >
-      <svg
-        class="w-4 h-4 mr-2"
-        fill="none"
-        stroke="currentColor"
-        viewBox="0 0 24 24"
-      >
-        <path
-          stroke-linecap="round"
-          stroke-linejoin="round"
-          stroke-width="2"
-          d="M12 10v6m0 0l-3-3m3 3l3-3m2 8H7a2 2 0 01-2-2V5a2 2 0 012-2h5.586a1 1 0 01.707.293l5.414 5.414a1 1 0 01.293.707V19a2 2 0 01-2 2z"
-        ></path>
-=======
-      {{ activeTab === 'my-patients' ? 'My Patients' : 'All Patients' }}
-    </h2>
-    <button 
-      (click)="exportData.emit()"
-      class="inline-flex items-center px-4 py-2 border border-transparent text-sm font-medium rounded-md text-white bg-blue-600 hover:bg-blue-700 focus:outline-none focus:ring-2 focus:ring-offset-2 focus:ring-blue-500 transition-colors">
-      <svg class="w-4 h-4 mr-2" fill="none" stroke="currentColor" viewBox="0 0 24 24">
-        <path stroke-linecap="round" stroke-linejoin="round" stroke-width="2" d="M12 10v6m0 0l-3-3m3 3l3-3m2 8H7a2 2 0 01-2-2V5a2 2 0 012-2h5.586a1 1 0 01.707.293l5.414 5.414a1 1 0 01.293.707V19a2 2 0 01-2 2z"></path>
->>>>>>> 5afa5637
-      </svg>
-      Export
-    </button>
-  </div>
-
-  <!-- Loading State -->
-  <div *ngIf="isLoading" class="flex items-center justify-center py-12">
-<<<<<<< HEAD
-    <div
-      class="animate-spin rounded-full h-8 w-8 border-b-2 border-blue-600"
-    ></div>
-=======
-    <div class="animate-spin rounded-full h-8 w-8 border-b-2 border-blue-600"></div>
->>>>>>> 5afa5637
-    <span class="ml-3 text-gray-600">Loading patients...</span>
-  </div>
-
-  <!-- Patient Table (shown when not loading) -->
-  <div *ngIf="!isLoading" class="overflow-x-auto">
-    <table class="min-w-full divide-y divide-gray-200">
-      <thead class="bg-gray-50">
-        <tr>
-<<<<<<< HEAD
-          <th
-            class="px-6 py-3 text-left text-xs font-medium text-gray-500 uppercase tracking-wider"
-          >
-            Patient Name
-          </th>
-          <!-- Age column now shows for ALL patients -->
-          <th
-            class="px-6 py-3 text-left text-xs font-medium text-gray-500 uppercase tracking-wider w-16"
-          >
-            Age
-          </th>
-          <th
-            class="px-6 py-3 text-left text-xs font-medium text-gray-500 uppercase tracking-wider"
-          >
-            Phone
-          </th>
-          <th
-            class="px-6 py-3 text-left text-xs font-medium text-gray-500 uppercase tracking-wider w-24"
-          >
-            Status
-          </th>
-          <!-- Last Visit and Appointments only for My Patients -->
-          <th
-            class="px-6 py-3 text-left text-xs font-medium text-gray-500 uppercase tracking-wider"
-            *ngIf="activeTab === 'my-patients'"
-          >
-            Last Visit
-          </th>
-          <th
-            class="px-6 py-3 text-left text-xs font-medium text-gray-500 uppercase tracking-wider"
-            *ngIf="activeTab === 'my-patients'"
-          >
-            Appointments
-          </th>
-          <th
-            class="px-6 py-3 text-left text-xs font-medium text-gray-500 uppercase tracking-wider w-24"
-          >
-            Actions
-          </th>
-          <th
-            class="px-6 py-3 text-center text-xs font-medium text-gray-500 uppercase tracking-wider w-20"
-          >
-            Details
-          </th>
-=======
-          <th class="px-6 py-3 text-left text-xs font-medium text-gray-500 uppercase tracking-wider">Patient Name</th>
-          <th class="px-6 py-3 text-left text-xs font-medium text-gray-500 uppercase tracking-wider w-16" 
-              *ngIf="activeTab === 'my-patients'">Age</th>
-          <th class="px-6 py-3 text-left text-xs font-medium text-gray-500 uppercase tracking-wider">Phone</th>
-          <th class="px-6 py-3 text-left text-xs font-medium text-gray-500 uppercase tracking-wider w-24">Status</th>
-          <th class="px-6 py-3 text-left text-xs font-medium text-gray-500 uppercase tracking-wider" 
-              *ngIf="activeTab === 'my-patients'">Last Visit</th>
-          <th class="px-6 py-3 text-left text-xs font-medium text-gray-500 uppercase tracking-wider" 
-              *ngIf="activeTab === 'my-patients'">Appointments</th>
-          <th class="px-6 py-3 text-left text-xs font-medium text-gray-500 uppercase tracking-wider w-24">Actions</th>
-          <th class="px-6 py-3 text-center text-xs font-medium text-gray-500 uppercase tracking-wider w-20">Details</th>
->>>>>>> 5afa5637
-        </tr>
-      </thead>
-
-      <!-- Empty state message if no patients -->
-<<<<<<< HEAD
-      <tbody
-        *ngIf="patients.length === 0"
-        class="bg-white divide-y divide-gray-200"
-      >
-        <tr>
-          <td
-            [attr.colspan]="activeTab === 'my-patients' ? 8 : 6"
-            class="px-6 py-12 text-center text-gray-500"
-          >
-            <div class="flex flex-col items-center">
-              <svg
-                class="w-12 h-12 text-gray-300 mb-4"
-                fill="none"
-                stroke="currentColor"
-                viewBox="0 0 24 24"
-              >
-                <path
-                  stroke-linecap="round"
-                  stroke-linejoin="round"
-                  stroke-width="2"
-                  d="M17 20h5v-2a3 3 0 00-5.356-1.857M17 20H7m10 0v-2c0-.656-.126-1.283-.356-1.857M7 20H2v-2a3 3 0 015.356-1.857M7 20v-2c0-.656.126-1.283.356-1.857m0 0a5.002 5.002 0 019.288 0M15 7a3 3 0 11-6 0 3 3 0 016 0zm6 3a2 2 0 11-4 0 2 2 0 014 0zM7 10a2 2 0 11-4 0 2 2 0 014 0z"
-                ></path>
-              </svg>
-              <p class="text-lg font-medium text-gray-900 mb-2">
-                No patients found
-              </p>
-              <p class="text-gray-500">
-                Try adjusting your search criteria or filters.
-              </p>
-=======
-      <tbody *ngIf="patients.length === 0" class="bg-white divide-y divide-gray-200">
-        <tr>
-          <td [attr.colspan]="activeTab === 'my-patients' ? 7 : 4" 
-              class="px-6 py-12 text-center text-gray-500">
-            <div class="flex flex-col items-center">
-              <svg class="w-12 h-12 text-gray-300 mb-4" fill="none" stroke="currentColor" viewBox="0 0 24 24">
-                <path stroke-linecap="round" stroke-linejoin="round" stroke-width="2" d="M17 20h5v-2a3 3 0 00-5.356-1.857M17 20H7m10 0v-2c0-.656-.126-1.283-.356-1.857M7 20H2v-2a3 3 0 015.356-1.857M7 20v-2c0-.656.126-1.283.356-1.857m0 0a5.002 5.002 0 019.288 0M15 7a3 3 0 11-6 0 3 3 0 016 0zm6 3a2 2 0 11-4 0 2 2 0 014 0zM7 10a2 2 0 11-4 0 2 2 0 014 0z"></path>
-              </svg>
-              <p class="text-lg font-medium text-gray-900 mb-2">No patients found</p>
-              <p class="text-gray-500">Try adjusting your search criteria or filters.</p>
->>>>>>> 5afa5637
-            </div>
-          </td>
-        </tr>
-      </tbody>
-
-      <!-- Patient list when patients are available -->
-<<<<<<< HEAD
-      <tbody
-        *ngIf="patients.length > 0"
-        class="bg-white divide-y divide-gray-200"
-      >
-        <ng-container
-          *ngFor="let patient of patients; trackBy: trackByPatientId"
-        >
-          <!-- Main patient row - NOW FULLY CLICKABLE -->
-          <tr
-            class="hover:bg-gray-50 cursor-pointer"
-            (click)="onRowClick(patient, $event)"
-          >
-            <!-- Patient Name -->
-            <td class="px-6 py-4 whitespace-nowrap">
-              <div class="flex items-center">
-                <div class="flex-shrink-0 h-10 w-10">
-                  <div
-                    class="h-10 w-10 rounded-full bg-gray-300 flex items-center justify-center"
-                  >
-                    <span class="text-sm font-medium text-gray-700">
-=======
-      <tbody *ngIf="patients.length > 0" class="bg-white divide-y divide-gray-200">        <ng-container *ngFor="let patient of patients">
-          <!-- Main Patient Row - Now fully clickable -->
-          <tr 
-            class="hover:bg-gray-50 transition-colors cursor-pointer"
-            [class.bg-blue-50]="isRowExpanded(patient.id)"
-            (click)="onToggleExpansion(patient.id)"
-          >
-            <!-- Patient Name Column -->
-            <td class="px-6 py-4 whitespace-nowrap">
-              <div class="flex items-center">
-                <div class="flex-shrink-0 h-10 w-10">
-                  <div class="h-10 w-10 rounded-full bg-gradient-to-r from-blue-400 to-blue-600 flex items-center justify-center">
-                    <span class="text-sm font-medium text-white">
->>>>>>> 5afa5637
-                      {{ getPatientInitials(patient.name) }}
-                    </span>
-                  </div>
-                </div>
-                <div class="ml-4">
-<<<<<<< HEAD
-                  <div class="text-sm font-medium text-gray-900">
-                    {{ patient.name }}
-                  </div>
-                  <div class="text-sm text-gray-500">{{ patient.email }}</div>
-                </div>
-              </div>
-            </td>
-
-            <!-- Age (now shows for ALL patients) -->
-            <td class="px-6 py-4 whitespace-nowrap text-sm text-gray-900">
-              {{ patient.age || 'N/A' }}
-            </td>
-
-            <!-- Phone -->
-            <td class="px-6 py-4 whitespace-nowrap text-sm text-gray-900">
-              {{ patient.phone }}
-            </td>
-
-            <!-- Status -->
-            <td class="px-6 py-4 whitespace-nowrap">
-              <span
-                class="inline-flex px-2 py-1 text-xs font-semibold rounded-full"
-                [class.bg-green-100]="patient.status === 'Active'"
-                [class.text-green-800]="patient.status === 'Active'"
-                [class.bg-red-100]="patient.status !== 'Active'"
-                [class.text-red-800]="patient.status !== 'Active'"
-              >
-                {{ patient.status }}
-              </span>
-            </td>
-
-            <!-- Last Visit (only for My Patients) -->
-            <td
-              *ngIf="activeTab === 'my-patients'"
-              class="px-6 py-4 whitespace-nowrap text-sm text-gray-900"
-            >
-              {{ patient.lastVisit || "Never" }}
-            </td>
-
-            <!-- Appointments (only for My Patients) -->
-            <td
-              *ngIf="activeTab === 'my-patients'"
-              class="px-6 py-4 whitespace-nowrap text-sm text-gray-900"
-            >
-              <div class="text-sm text-gray-900">
-                {{ patient.appointmentsInfo }}
-              </div>
-            </td>
-
-            <!-- Actions - Different for My Patients vs All Patients -->
-            <td class="px-6 py-4 whitespace-nowrap text-right text-sm font-medium">
-              <!-- My Patients: Show View Record button -->
-              <button
-                *ngIf="activeTab === 'my-patients'"
-                (click)="onViewPatient(patient.id, $event)"
-                class="text-blue-600 hover:text-blue-800 font-medium px-2 py-1 rounded hover:bg-blue-50 transition-colors duration-200"
-              >
-                View Record
-              </button>
-              
-              <!-- All Patients: Show Schedule Appointment button -->
-              <button
-                *ngIf="activeTab === 'all-patients'"
-                (click)="onScheduleAppointment(patient.id, $event)"
-                class="text-green-600 hover:text-green-800 font-medium px-2 py-1 rounded hover:bg-green-50 transition-colors duration-200"
-              >
-                Schedule
-              </button>
-            </td>
-
-            <!-- Details Toggle -->
-            <td class="px-6 py-4 whitespace-nowrap text-center">
-              <svg
-                class="w-5 h-5 transform transition-transform duration-200 text-gray-400 mx-auto"
-                [class.rotate-180]="expandedRows.has(+patient.id)"
-                fill="currentColor"
-                viewBox="0 0 20 20"
-              >
-                <path
-                  fill-rule="evenodd"
-                  d="M5.293 7.293a1 1 0 011.414 0L10 10.586l3.293-3.293a1 1 0 111.414 1.414l-4 4a1 1 0 01-1.414 0l-4-4a1 1 0 010-1.414z"
-                  clip-rule="evenodd"
-                ></path>
-              </svg>
-            </td>
-          </tr>
-
-          <!-- Expandable Details Row -->
-          <tr *ngIf="expandedRows.has(+patient.id)">
-            <td [attr.colspan]="activeTab === 'my-patients' ? 8 : 6" class="px-6 py-4 bg-gray-50">
-              <div class="max-w-4xl mx-auto">
-                <!-- Personal Information -->
-                <div class="mb-6">
-                  <h3 class="text-lg font-medium text-gray-900 mb-3">Personal Information</h3>
-                  <div class="grid grid-cols-1 md:grid-cols-3 gap-4">
-                    <div>
-                      <dt class="text-sm font-medium text-gray-500">Full Name</dt>
-                      <dd class="mt-1 text-sm text-gray-900">{{ patient.name }}</dd>
-                    </div>
-                    <div>
-                      <dt class="text-sm font-medium text-gray-500">Email</dt>
-                      <dd class="mt-1 text-sm text-gray-900">{{ patient.email }}</dd>
-                    </div>
-                    <div>
-                      <dt class="text-sm font-medium text-gray-500">Phone</dt>
-                      <dd class="mt-1 text-sm text-gray-900">{{ patient.phone }}</dd>
-                    </div>
-                    <div *ngIf="patient.expandedData?.personalInfo?.gender">
-                      <dt class="text-sm font-medium text-gray-500">Gender</dt>
-                      <dd class="mt-1 text-sm text-gray-900">{{ patient.expandedData.personalInfo.gender }}</dd>
-                    </div>
-                    <div *ngIf="patient.age">
-                      <dt class="text-sm font-medium text-gray-500">Age</dt>
-                      <dd class="mt-1 text-sm text-gray-900">{{ patient.age }} years</dd>
-                    </div>
-                    <div>
-                      <dt class="text-sm font-medium text-gray-500">Status</dt>
-                      <dd class="mt-1">
-                        <span class="inline-flex px-2 py-1 text-xs font-semibold rounded-full"
-                              [class.bg-green-100]="patient.status === 'Active'"
-                              [class.text-green-800]="patient.status === 'Active'"
-                              [class.bg-red-100]="patient.status !== 'Active'"
-                              [class.text-red-800]="patient.status !== 'Active'">
-                          {{ patient.status }}
-                        </span>
-                      </dd>
-                    </div>
-                  </div>
-                </div>
-
-                <!-- Appointment Summary (only for My Patients) -->
-                <div *ngIf="activeTab === 'my-patients'" class="mb-6">
-                  <h3 class="text-lg font-medium text-gray-900 mb-3">Appointment Summary</h3>
-                  <div class="grid grid-cols-1 md:grid-cols-3 gap-4">
-                    <div>
-                      <dt class="text-sm font-medium text-gray-500">Total Appointments</dt>
-                      <dd class="mt-1 text-sm text-gray-900">{{ patient.expandedData?.totalAppointments || 0 }}</dd>
-                    </div>
-                    <div>
-                      <dt class="text-sm font-medium text-gray-500">Upcoming Appointments</dt>
-                      <dd class="mt-1 text-sm text-gray-900">{{ patient.expandedData?.upcomingAppointments || 0 }}</dd>
-                    </div>
-                    <div>
-                      <dt class="text-sm font-medium text-gray-500">Last Visit</dt>
-                      <dd class="mt-1 text-sm text-gray-900">{{ patient.lastVisit || 'Never' }}</dd>
-                    </div>
-                  </div>
-                </div>
-
-                <!-- Quick Actions - Different for each tab -->
-                <div class="border-t border-gray-200 pt-4">
-                  <h3 class="text-lg font-medium text-gray-900 mb-3">Quick Actions</h3>
-                  <div class="flex space-x-3">
-                    <!-- My Patients Actions -->
-                    <ng-container *ngIf="activeTab === 'my-patients'">
-                      <button
-                        (click)="onViewPatient(patient.id, $event)"
-                        style="color: white !important; background-color: #2563eb !important;"
-                        class="inline-flex items-center px-4 py-2 text-sm font-medium rounded-md border-0 hover:bg-blue-700 focus:outline-none focus:ring-2 focus:ring-offset-2 focus:ring-blue-500"
-                      >
-                        View Medical Record
-                      </button>
-                      <button
-                        (click)="onScheduleAppointment(patient.id, $event)"
-                        style="color: #374151 !important; background-color: white !important;"
-                        class="inline-flex items-center px-4 py-2 text-sm font-medium rounded-md border border-gray-300 hover:bg-gray-50 focus:outline-none focus:ring-2 focus:ring-offset-2 focus:ring-blue-500"
-                      >
-                        Schedule Appointment
-                      </button>
-                    </ng-container>
-                    
-                    <!-- All Patients Actions - Only Schedule -->
-                    <ng-container *ngIf="activeTab === 'all-patients'">
-                      <button
-                        (click)="onScheduleAppointment(patient.id, $event)"
-                        style="color: white !important; background-color: #059669 !important;"
-                        class="inline-flex items-center px-4 py-2 text-sm font-medium rounded-md border-0 hover:bg-green-700 focus:outline-none focus:ring-2 focus:ring-offset-2 focus:ring-green-500"
-                      >
-                        Schedule Appointment
-                      </button>
-                    </ng-container>
-                  </div>
-                </div>
-              </div>
-=======
-                  <div class="text-sm font-medium text-gray-900">{{ patient.name }}</div>
-                  <div class="text-sm text-gray-500">{{ patient.email }}</div>
-                </div>
-                <!-- Alert indicator for my patients -->
-                <div *ngIf="activeTab === 'my-patients' && patient.hasAlerts" 
-                     class="ml-3 flex-shrink-0">
-                  <span class="inline-flex items-center px-2.5 py-0.5 rounded-full text-xs font-medium bg-red-100 text-red-800">
-                    <svg class="w-3 h-3 mr-1" fill="currentColor" viewBox="0 0 20 20">
-                      <path fill-rule="evenodd" d="M8.257 3.099c.765-1.36 2.722-1.36 3.486 0l5.58 9.92c.75 1.334-.213 2.98-1.742 2.98H4.42c-1.53 0-2.493-1.646-1.743-2.98l5.58-9.92zM11 13a1 1 0 11-2 0 1 1 0 012 0zm-1-8a1 1 0 00-1 1v3a1 1 0 002 0V6a1 1 0 00-1-1z" clip-rule="evenodd"></path>
-                    </svg>
-                    {{ patient.alertsCount }}
-                  </span>
-                </div>
-              </div>
-            </td>
-            
-            <!-- Age Column (My Patients Only) -->
-            <td *ngIf="activeTab === 'my-patients'" class="px-6 py-4 whitespace-nowrap text-sm text-gray-900">
-              <span class="inline-flex items-center px-2.5 py-0.5 rounded-full text-xs font-medium bg-gray-100 text-gray-800">
-                {{ patient.age }} yrs
-              </span>
-            </td>
-            
-            <!-- Phone Column -->
-            <td class="px-6 py-4 whitespace-nowrap text-sm text-gray-900">
-              <a [href]="'tel:' + patient.phone" class="text-blue-600 hover:text-blue-900">
-                {{ patient.phone }}
-              </a>
-            </td>
-            
-            <!-- Status Column -->
-            <td class="px-6 py-4 whitespace-nowrap">
-              <span class="inline-flex items-center px-2.5 py-0.5 rounded-full text-xs font-medium" 
-                [ngClass]="{
-                  'bg-green-100 text-green-800': patient.status === 'Active',
-                  'bg-yellow-100 text-yellow-800': patient.status === 'Inactive',
-                  'bg-red-100 text-red-800': patient.status === 'Suspended'
-                }">
-                {{ patient.status }}
-              </span>
-            </td>
-            
-            <!-- Last Visit Column (My Patients Only) -->
-            <td *ngIf="activeTab === 'my-patients'" class="px-6 py-4 whitespace-nowrap text-sm text-gray-900">
-              {{ patient.lastVisit }}
-            </td>
-            
-            <!-- Appointments Column (My Patients Only) -->
-            <td *ngIf="activeTab === 'my-patients'" class="px-6 py-4 whitespace-nowrap text-sm text-gray-900">
-              <div class="text-sm text-gray-900">{{ patient.appointmentsInfo }}</div>
-            </td>
-              <!-- Actions Column -->
-            <td class="px-6 py-4 whitespace-nowrap text-sm font-medium" (click)="$event.stopPropagation()">
-              <div class="flex space-x-2">
-                <button 
-                  (click)="onViewPatient(patient.id, $event)" 
-                  class="text-blue-600 hover:text-blue-900 p-1 rounded-full hover:bg-blue-50 transition-colors"
-                  [title]="activeTab === 'my-patients' ? 'View patient details' : 'View patient (read-only)'"
-                >
-                  <svg class="h-4 w-4" fill="none" stroke="currentColor" viewBox="0 0 24 24">
-                    <path stroke-linecap="round" stroke-linejoin="round" stroke-width="2" d="M15 12a3 3 0 11-6 0 3 3 0 016 0z"></path>
-                    <path stroke-linecap="round" stroke-linejoin="round" stroke-width="2" d="M2.458 12C3.732 7.943 7.523 5 12 5c4.478 0 8.268 2.943 9.542 7-1.274 4.057-5.064 7-9.542 7-4.477 0-8.268-2.943-9.542-7z"></path>
-                  </svg>
-                </button>
-              </div>
-            </td>
-              <!-- Details Toggle Column -->            <td class="px-6 py-4 whitespace-nowrap text-center">
-              <div class="flex items-center justify-center">
-                <svg 
-                  class="w-5 h-5 text-gray-400 transition-transform duration-200"
-                  [class.rotate-180]="isRowExpanded(patient.id)"
-                  fill="none" 
-                  stroke="currentColor" 
-                  viewBox="0 0 24 24"
-                >
-                  <path stroke-linecap="round" stroke-linejoin="round" stroke-width="2" d="M19 9l-7 7-7-7"></path>
-                </svg>
-              </div>
-            </td>          </tr>
-          
-          <!-- Expandable Details Row -->
-          <tr *ngIf="isRowExpanded(patient.id)" class="bg-gray-50 border-b border-gray-200">
-            <td [attr.colspan]="activeTab === 'my-patients' ? 7 : 4" class="px-4 py-4">
-              <!-- My Patients - Rich Details -->
-              <div *ngIf="activeTab === 'my-patients' && patient.expandedData" class="grid grid-cols-1 md:grid-cols-3 gap-4">
-                <!-- Personal Information -->
-                <div class="bg-white p-3 rounded-lg border">
-                  <h4 class="font-medium text-gray-900 mb-2 flex items-center">
-                    <svg class="w-4 h-4 mr-2 text-blue-600" fill="currentColor" viewBox="0 0 20 20">
-                      <path fill-rule="evenodd" d="M10 9a3 3 0 100-6 3 3 0 000 6zm-7 9a7 7 0 1114 0H3z" clip-rule="evenodd"></path>
-                    </svg>
-                    Personal Information
-                  </h4>
-                  <div class="space-y-1 text-sm">
-                    <div><span class="text-gray-500">Gender:</span> {{ patient.expandedData.personalInfo?.gender | titlecase }}</div>
-                    <div><span class="text-gray-500">Birth Date:</span> {{ patient.expandedData.personalInfo?.birthdate | date:'mediumDate' }}</div>
-                    <div><span class="text-gray-500">Registration:</span> {{ patient.expandedData.registrationDate | date:'mediumDate' }}</div>
-                  </div>
-                </div>
-                
-                <!-- Appointment Summary -->
-                <div class="bg-white p-3 rounded-lg border">
-                  <h4 class="font-medium text-gray-900 mb-2 flex items-center">
-                    <svg class="w-4 h-4 mr-2 text-green-600" fill="currentColor" viewBox="0 0 20 20">
-                      <path d="M9 12l2 2 4-4m6 2a9 9 0 11-18 0 9 9 0 0118 0z"></path>
-                    </svg>
-                    Appointment Summary
-                  </h4>
-                  <div class="space-y-1 text-sm">
-                    <div><span class="text-gray-500">Total Appointments:</span> {{ patient.expandedData.totalAppointments }}</div>
-                    <div><span class="text-gray-500">Upcoming:</span> {{ patient.expandedData.upcomingAppointments }}</div>
-                    <div *ngIf="patient.expandedData.criticalAlerts > 0" class="text-red-600">
-                      <span class="text-gray-500">Critical Alerts:</span> {{ patient.expandedData.criticalAlerts }}
-                    </div>
-                  </div>
-                </div>
-                
-                <!-- Quick Actions -->
-                <div class="bg-white p-3 rounded-lg border">
-                  <h4 class="font-medium text-gray-900 mb-2 flex items-center">
-                    <svg class="w-4 h-4 mr-2 text-purple-600" fill="currentColor" viewBox="0 0 20 20">
-                      <path fill-rule="evenodd" d="M3 4a1 1 0 011-1h12a1 1 0 011 1v2a1 1 0 01-1 1H4a1 1 0 01-1-1V4zm0 4a1 1 0 011-1h6a1 1 0 011 1v6a1 1 0 01-1 1H4a1 1 0 01-1-1V8zm8 0a1 1 0 011-1h4a1 1 0 011 1v6a1 1 0 01-1 1h-4a1 1 0 01-1-1V8z" clip-rule="evenodd"></path>
-                    </svg>
-                    Quick Actions
-                  </h4>                  <div class="space-y-2">
-                    <button 
-                      (click)="onScheduleAppointment(patient.id); $event.stopPropagation()"
-                      class="w-full text-left text-sm text-blue-600 hover:text-blue-800 transition-colors flex items-center p-2 rounded hover:bg-blue-50">
-                      📅 Schedule Appointment
-                    </button>
-                    <button 
-                      (click)="onViewPatient(patient.id, $event); $event.stopPropagation()"
-                      class="w-full text-left text-sm text-blue-600 hover:text-blue-800 transition-colors flex items-center p-2 rounded hover:bg-blue-50">
-                      📋 View Medical History
-                    </button>
-                  </div>
-                </div>
-              </div>
-              
-              <!-- All Patients - Basic Details -->
-              <div *ngIf="activeTab === 'all-patients' && patient.expandedData" class="bg-white p-4 rounded-lg border">
-                <h4 class="font-medium text-gray-900 mb-3">Patient Information</h4>
-                <div class="grid grid-cols-2 gap-4 text-sm">
-                  <div>
-                    <span class="text-gray-500">Registration Date:</span>
-                    <p class="font-medium">{{ patient.expandedData.registrationDate | date:'mediumDate' }}</p>
-                  </div>
-                  <div>
-                    <span class="text-gray-500">Patient ID:</span>
-                    <p class="font-medium">#{{ patient.id }}</p>
-                  </div>
-                </div>
-                <div class="mt-3 pt-3 border-t border-gray-200">
-                  <button 
-                    (click)="onViewPatient(patient.id, $event)"
-                    class="text-blue-600 hover:text-blue-800 text-sm font-medium">
-                    View Full Details →
-                  </button>
-                </div>
-              </div>
->>>>>>> 5afa5637
-            </td>
-          </tr>
-        </ng-container>
-      </tbody>
-    </table>
-  </div>
-
-  <!-- Pagination -->
-  <div
-    class="bg-white px-4 py-3 flex items-center justify-between border-t border-gray-200 sm:px-6"
-    *ngIf="!isLoading && totalPages > 1"
-  >
-    <div class="flex-1 flex justify-between sm:hidden">
-      <button
-        (click)="changePage(currentPage - 1)"
-        [disabled]="currentPage === 1"
-<<<<<<< HEAD
-        class="relative inline-flex items-center px-4 py-2 border border-gray-300 text-sm font-medium rounded-md text-gray-700 bg-white hover:bg-gray-50 disabled:opacity-50 disabled:cursor-not-allowed"
-      >
-        Previous
-      </button>
-      <button
-        (click)="changePage(currentPage + 1)"
-        [disabled]="currentPage === totalPages"
-        class="ml-3 relative inline-flex items-center px-4 py-2 border border-gray-300 text-sm font-medium rounded-md text-gray-700 bg-white hover:bg-gray-50 disabled:opacity-50 disabled:cursor-not-allowed"
-=======
-        class="px-3 py-2 rounded-lg border border-gray-300 text-gray-700 disabled:opacity-50 disabled:cursor-not-allowed hover:bg-gray-50 transition-colors"
-      >
-        <svg class="w-4 h-4" fill="none" stroke="currentColor" viewBox="0 0 24 24">
-          <path stroke-linecap="round" stroke-linejoin="round" stroke-width="2" d="M15 19l-7-7 7-7"></path>
-        </svg>
-      </button>
-      
-      <!-- First page -->
-      <button 
-        *ngIf="pagesToShow[0] > 1"
-        (click)="changePage(1)" 
-        class="px-3 py-2 rounded-lg border border-gray-300 text-gray-700 hover:bg-gray-50 transition-colors">
-        1
-      </button>
-      
-      <!-- Ellipsis -->
-      <span *ngIf="pagesToShow[0] > 2" class="px-2 py-2 text-gray-500">...</span>
-      
-      <!-- Page numbers -->
-      <button 
-        *ngFor="let page of pagesToShow"
-        (click)="changePage(page)" 
-        [class.bg-blue-600]="page === currentPage"
-        [class.text-white]="page === currentPage"
-        [class.text-gray-700]="page !== currentPage"
-        [class.hover:bg-gray-50]="page !== currentPage"
-        class="px-3 py-2 rounded-lg border border-gray-300 transition-colors">
-        {{ page }}
-      </button>
-      
-      <!-- Ellipsis -->
-      <span *ngIf="pagesToShow[pagesToShow.length - 1] < totalPages - 1" class="px-2 py-2 text-gray-500">...</span>
-      
-      <!-- Last page -->
-      <button 
-        *ngIf="pagesToShow[pagesToShow.length - 1] < totalPages"
-        (click)="changePage(totalPages)" 
-        class="px-3 py-2 rounded-lg border border-gray-300 text-gray-700 hover:bg-gray-50 transition-colors">
-        {{ totalPages }}
-      </button>
-      
-      <button 
-        (click)="changePage(currentPage + 1)" 
-        [disabled]="currentPage === totalPages"
-        class="px-3 py-2 rounded-lg border border-gray-300 text-gray-700 disabled:opacity-50 disabled:cursor-not-allowed hover:bg-gray-50 transition-colors"
->>>>>>> 5afa5637
-      >
-        <svg class="w-4 h-4" fill="none" stroke="currentColor" viewBox="0 0 24 24">
-          <path stroke-linecap="round" stroke-linejoin="round" stroke-width="2" d="M9 5l7 7-7 7"></path>
-        </svg>
-      </button>
-    </div>
-    <div class="hidden sm:flex-1 sm:flex sm:items-center sm:justify-between">
-      <div>
-        <p class="text-sm text-gray-700">
-          Showing page <span class="font-medium">{{ currentPage }}</span> of
-          <span class="font-medium">{{ totalPages }}</span>
-        </p>
-      </div>
-      <div>
-        <nav
-          class="relative z-0 inline-flex rounded-md shadow-sm -space-x-px"
-          aria-label="Pagination"
-        >
-          <button
-            (click)="changePage(currentPage - 1)"
-            [disabled]="currentPage === 1"
-            class="relative inline-flex items-center px-2 py-2 rounded-l-md border border-gray-300 bg-white text-sm font-medium text-gray-500 hover:bg-gray-50 disabled:opacity-50 disabled:cursor-not-allowed"
-          >
-            <span class="sr-only">Previous</span>
-            <svg
-              class="h-5 w-5"
-              xmlns="http://www.w3.org/2000/svg"
-              viewBox="0 0 20 20"
-              fill="currentColor"
-              aria-hidden="true"
-            >
-              <path
-                fill-rule="evenodd"
-                d="M12.707 5.293a1 1 0 010 1.414L9.414 10l3.293 3.293a1 1 0 01-1.414 1.414l-4-4a1 1 0 010-1.414l4-4a1 1 0 011.414 0z"
-                clip-rule="evenodd"
-              />
-            </svg>
-          </button>
-
-          <button
-            *ngFor="let page of pagesToShow"
-            (click)="changePage(page)"
-            [class.bg-indigo-50]="page === currentPage"
-            [class.border-indigo-500]="page === currentPage"
-            [class.text-indigo-600]="page === currentPage"
-            [class.bg-white]="page !== currentPage"
-            [class.border-gray-300]="page !== currentPage"
-            [class.text-gray-500]="page !== currentPage"
-            class="relative inline-flex items-center px-4 py-2 border text-sm font-medium hover:bg-gray-50"
-          >
-            {{ page }}
-          </button>
-
-          <button
-            (click)="changePage(currentPage + 1)"
-            [disabled]="currentPage === totalPages"
-            class="relative inline-flex items-center px-2 py-2 rounded-r-md border border-gray-300 bg-white text-sm font-medium text-gray-500 hover:bg-gray-50 disabled:opacity-50 disabled:cursor-not-allowed"
-          >
-            <span class="sr-only">Next</span>
-            <svg
-              class="h-5 w-5"
-              xmlns="http://www.w3.org/2000/svg"
-              viewBox="0 0 20 20"
-              fill="currentColor"
-              aria-hidden="true"
-            >
-              <path
-                fill-rule="evenodd"
-                d="M7.293 14.707a1 1 0 010-1.414L10.586 10 7.293 6.707a1 1 0 011.414-1.414l4 4a1 1 0 010 1.414l-4 4a1 1 0 01-1.414 0z"
-                clip-rule="evenodd"
-              />
-            </svg>
-          </button>
-        </nav>
-      </div>
-    </div>
-  </div>
-</div>
+<!-- Patient List Table Component -->
+<div class="bg-white rounded-lg shadow">
+  <!-- Table Header with Export Button -->
+  <div class="flex justify-between items-center p-4 border-b border-gray-200">
+    <h2 class="text-lg font-semibold text-gray-900">
+      {{ activeTab === "my-patients" ? "My Patients" : "All Patients" }}
+    </h2>
+    <button
+      (click)="exportData.emit()"
+      class="inline-flex items-center px-4 py-2 border border-transparent text-sm font-medium rounded-md text-white bg-blue-600 hover:bg-blue-700 focus:outline-none focus:ring-2 focus:ring-offset-2 focus:ring-blue-500 transition-colors"
+    >
+      <svg
+        class="w-4 h-4 mr-2"
+        fill="none"
+        stroke="currentColor"
+        viewBox="0 0 24 24"
+      >
+        <path
+          stroke-linecap="round"
+          stroke-linejoin="round"
+          stroke-width="2"
+          d="M12 10v6m0 0l-3-3m3 3l3-3m2 8H7a2 2 0 01-2-2V5a2 2 0 012-2h5.586a1 1 0 01.707.293l5.414 5.414a1 1 0 01.293.707V19a2 2 0 01-2 2z"
+        ></path>
+      </svg>
+      Export
+    </button>
+  </div>
+
+  <!-- Loading State -->
+  <div *ngIf="isLoading" class="flex items-center justify-center py-12">
+    <div
+      class="animate-spin rounded-full h-8 w-8 border-b-2 border-blue-600"
+    ></div>
+    <span class="ml-3 text-gray-600">Loading patients...</span>
+  </div>
+
+  <!-- Patient Table (shown when not loading) -->
+  <div *ngIf="!isLoading" class="overflow-x-auto">
+    <table class="min-w-full divide-y divide-gray-200">
+      <thead class="bg-gray-50">
+        <tr>
+          <th
+            class="px-6 py-3 text-left text-xs font-medium text-gray-500 uppercase tracking-wider"
+          >
+            Patient Name
+          </th>
+          <!-- Age column now shows for ALL patients -->
+          <th
+            class="px-6 py-3 text-left text-xs font-medium text-gray-500 uppercase tracking-wider w-16"
+          >
+            Age
+          </th>
+          <th
+            class="px-6 py-3 text-left text-xs font-medium text-gray-500 uppercase tracking-wider"
+          >
+            Phone
+          </th>
+          <th
+            class="px-6 py-3 text-left text-xs font-medium text-gray-500 uppercase tracking-wider w-24"
+          >
+            Status
+          </th>
+          <!-- Last Visit and Appointments only for My Patients -->
+          <th
+            class="px-6 py-3 text-left text-xs font-medium text-gray-500 uppercase tracking-wider"
+            *ngIf="activeTab === 'my-patients'"
+          >
+            Last Visit
+          </th>
+          <th
+            class="px-6 py-3 text-left text-xs font-medium text-gray-500 uppercase tracking-wider"
+            *ngIf="activeTab === 'my-patients'"
+          >
+            Appointments
+          </th>
+          <th
+            class="px-6 py-3 text-left text-xs font-medium text-gray-500 uppercase tracking-wider w-24"
+          >
+            Actions
+          </th>
+          <th
+            class="px-6 py-3 text-center text-xs font-medium text-gray-500 uppercase tracking-wider w-20"
+          >
+            Details
+          </th>
+        </tr>
+      </thead>
+
+      <!-- Empty state message if no patients -->
+      <tbody
+        *ngIf="patients.length === 0"
+        class="bg-white divide-y divide-gray-200"
+      >
+        <tr>
+          <td
+            [attr.colspan]="activeTab === 'my-patients' ? 8 : 6"
+            class="px-6 py-12 text-center text-gray-500"
+          >
+            <div class="flex flex-col items-center">
+              <svg
+                class="w-12 h-12 text-gray-300 mb-4"
+                fill="none"
+                stroke="currentColor"
+                viewBox="0 0 24 24"
+              >
+                <path
+                  stroke-linecap="round"
+                  stroke-linejoin="round"
+                  stroke-width="2"
+                  d="M17 20h5v-2a3 3 0 00-5.356-1.857M17 20H7m10 0v-2c0-.656-.126-1.283-.356-1.857M7 20H2v-2a3 3 0 015.356-1.857M7 20v-2c0-.656.126-1.283.356-1.857m0 0a5.002 5.002 0 019.288 0M15 7a3 3 0 11-6 0 3 3 0 016 0zm6 3a2 2 0 11-4 0 2 2 0 014 0zM7 10a2 2 0 11-4 0 2 2 0 014 0z"
+                ></path>
+              </svg>
+              <p class="text-lg font-medium text-gray-900 mb-2">
+                No patients found
+              </p>
+              <p class="text-gray-500">
+                Try adjusting your search criteria or filters.
+              </p>
+            </div>
+          </td>
+        </tr>
+      </tbody>
+
+      <!-- Patient list when patients are available -->
+      <tbody
+        *ngIf="patients.length > 0"
+        class="bg-white divide-y divide-gray-200"
+      >
+        <ng-container
+          *ngFor="let patient of patients; trackBy: trackByPatientId"
+        >
+          <!-- Main patient row - NOW FULLY CLICKABLE -->
+          <tr
+            class="hover:bg-gray-50 cursor-pointer"
+            (click)="onRowClick(patient, $event)"
+          >
+            <!-- Patient Name -->
+            <td class="px-6 py-4 whitespace-nowrap">
+              <div class="flex items-center">
+                <div class="flex-shrink-0 h-10 w-10">
+                  <div
+                    class="h-10 w-10 rounded-full bg-gray-300 flex items-center justify-center"
+                  >
+                    <span class="text-sm font-medium text-gray-700">
+                      {{ getPatientInitials(patient.name) }}
+                    </span>
+                  </div>
+                </div>
+                <div class="ml-4">
+                  <div class="text-sm font-medium text-gray-900">
+                    {{ patient.name }}
+                  </div>
+                  <div class="text-sm text-gray-500">{{ patient.email }}</div>
+                </div>
+              </div>
+            </td>
+
+            <!-- Age (now shows for ALL patients) -->
+            <td class="px-6 py-4 whitespace-nowrap text-sm text-gray-900">
+              {{ patient.age || 'N/A' }}
+            </td>
+
+            <!-- Phone -->
+            <td class="px-6 py-4 whitespace-nowrap text-sm text-gray-900">
+              {{ patient.phone }}
+            </td>
+
+            <!-- Status -->
+            <td class="px-6 py-4 whitespace-nowrap">
+              <span
+                class="inline-flex px-2 py-1 text-xs font-semibold rounded-full"
+                [class.bg-green-100]="patient.status === 'Active'"
+                [class.text-green-800]="patient.status === 'Active'"
+                [class.bg-red-100]="patient.status !== 'Active'"
+                [class.text-red-800]="patient.status !== 'Active'"
+              >
+                {{ patient.status }}
+              </span>
+            </td>
+
+            <!-- Last Visit (only for My Patients) -->
+            <td
+              *ngIf="activeTab === 'my-patients'"
+              class="px-6 py-4 whitespace-nowrap text-sm text-gray-900"
+            >
+              {{ patient.lastVisit || "Never" }}
+            </td>
+
+            <!-- Appointments (only for My Patients) -->
+            <td
+              *ngIf="activeTab === 'my-patients'"
+              class="px-6 py-4 whitespace-nowrap text-sm text-gray-900"
+            >
+              <div class="text-sm text-gray-900">
+                {{ patient.appointmentsInfo }}
+              </div>
+            </td>
+
+            <!-- Actions - Different for My Patients vs All Patients -->
+            <td class="px-6 py-4 whitespace-nowrap text-right text-sm font-medium">
+              <!-- My Patients: Show View Record button -->
+              <button
+                *ngIf="activeTab === 'my-patients'"
+                (click)="onViewPatient(patient.id, $event)"
+                class="text-blue-600 hover:text-blue-800 font-medium px-2 py-1 rounded hover:bg-blue-50 transition-colors duration-200"
+              >
+                View Record
+              </button>
+              
+              <!-- All Patients: Show Schedule Appointment button -->
+              <button
+                *ngIf="activeTab === 'all-patients'"
+                (click)="onScheduleAppointment(patient.id, $event)"
+                class="text-green-600 hover:text-green-800 font-medium px-2 py-1 rounded hover:bg-green-50 transition-colors duration-200"
+              >
+                Schedule
+              </button>
+            </td>
+
+            <!-- Details Toggle -->
+            <td class="px-6 py-4 whitespace-nowrap text-center">
+              <svg
+                class="w-5 h-5 transform transition-transform duration-200 text-gray-400 mx-auto"
+                [class.rotate-180]="expandedRows.has(+patient.id)"
+                fill="currentColor"
+                viewBox="0 0 20 20"
+              >
+                <path
+                  fill-rule="evenodd"
+                  d="M5.293 7.293a1 1 0 011.414 0L10 10.586l3.293-3.293a1 1 0 111.414 1.414l-4 4a1 1 0 01-1.414 0l-4-4a1 1 0 010-1.414z"
+                  clip-rule="evenodd"
+                ></path>
+              </svg>
+            </td>
+          </tr>
+
+          <!-- Expandable Details Row -->
+          <tr *ngIf="expandedRows.has(+patient.id)">
+            <td [attr.colspan]="activeTab === 'my-patients' ? 8 : 6" class="px-6 py-4 bg-gray-50">
+              <div class="max-w-4xl mx-auto">
+                <!-- Personal Information -->
+                <div class="mb-6">
+                  <h3 class="text-lg font-medium text-gray-900 mb-3">Personal Information</h3>
+                  <div class="grid grid-cols-1 md:grid-cols-3 gap-4">
+                    <div>
+                      <dt class="text-sm font-medium text-gray-500">Full Name</dt>
+                      <dd class="mt-1 text-sm text-gray-900">{{ patient.name }}</dd>
+                    </div>
+                    <div>
+                      <dt class="text-sm font-medium text-gray-500">Email</dt>
+                      <dd class="mt-1 text-sm text-gray-900">{{ patient.email }}</dd>
+                    </div>
+                    <div>
+                      <dt class="text-sm font-medium text-gray-500">Phone</dt>
+                      <dd class="mt-1 text-sm text-gray-900">{{ patient.phone }}</dd>
+                    </div>
+                    <div *ngIf="patient.expandedData?.personalInfo?.gender">
+                      <dt class="text-sm font-medium text-gray-500">Gender</dt>
+                      <dd class="mt-1 text-sm text-gray-900">{{ patient.expandedData.personalInfo.gender }}</dd>
+                    </div>
+                    <div *ngIf="patient.age">
+                      <dt class="text-sm font-medium text-gray-500">Age</dt>
+                      <dd class="mt-1 text-sm text-gray-900">{{ patient.age }} years</dd>
+                    </div>
+                    <div>
+                      <dt class="text-sm font-medium text-gray-500">Status</dt>
+                      <dd class="mt-1">
+                        <span class="inline-flex px-2 py-1 text-xs font-semibold rounded-full"
+                              [class.bg-green-100]="patient.status === 'Active'"
+                              [class.text-green-800]="patient.status === 'Active'"
+                              [class.bg-red-100]="patient.status !== 'Active'"
+                              [class.text-red-800]="patient.status !== 'Active'">
+                          {{ patient.status }}
+                        </span>
+                      </dd>
+                    </div>
+                  </div>
+                </div>
+
+                <!-- Appointment Summary (only for My Patients) -->
+                <div *ngIf="activeTab === 'my-patients'" class="mb-6">
+                  <h3 class="text-lg font-medium text-gray-900 mb-3">Appointment Summary</h3>
+                  <div class="grid grid-cols-1 md:grid-cols-3 gap-4">
+                    <div>
+                      <dt class="text-sm font-medium text-gray-500">Total Appointments</dt>
+                      <dd class="mt-1 text-sm text-gray-900">{{ patient.expandedData?.totalAppointments || 0 }}</dd>
+                    </div>
+                    <div>
+                      <dt class="text-sm font-medium text-gray-500">Upcoming Appointments</dt>
+                      <dd class="mt-1 text-sm text-gray-900">{{ patient.expandedData?.upcomingAppointments || 0 }}</dd>
+                    </div>
+                    <div>
+                      <dt class="text-sm font-medium text-gray-500">Last Visit</dt>
+                      <dd class="mt-1 text-sm text-gray-900">{{ patient.lastVisit || 'Never' }}</dd>
+                    </div>
+                  </div>
+                </div>
+
+                <!-- Quick Actions - Different for each tab -->
+                <div class="border-t border-gray-200 pt-4">
+                  <h3 class="text-lg font-medium text-gray-900 mb-3">Quick Actions</h3>
+                  <div class="flex space-x-3">
+                    <!-- My Patients Actions -->
+                    <ng-container *ngIf="activeTab === 'my-patients'">
+                      <button
+                        (click)="onViewPatient(patient.id, $event)"
+                        style="color: white !important; background-color: #2563eb !important;"
+                        class="inline-flex items-center px-4 py-2 text-sm font-medium rounded-md border-0 hover:bg-blue-700 focus:outline-none focus:ring-2 focus:ring-offset-2 focus:ring-blue-500"
+                      >
+                        View Medical Record
+                      </button>
+                      <button
+                        (click)="onScheduleAppointment(patient.id, $event)"
+                        style="color: #374151 !important; background-color: white !important;"
+                        class="inline-flex items-center px-4 py-2 text-sm font-medium rounded-md border border-gray-300 hover:bg-gray-50 focus:outline-none focus:ring-2 focus:ring-offset-2 focus:ring-blue-500"
+                      >
+                        Schedule Appointment
+                      </button>
+                    </ng-container>
+                    
+                    <!-- All Patients Actions - Only Schedule -->
+                    <ng-container *ngIf="activeTab === 'all-patients'">
+                      <button
+                        (click)="onScheduleAppointment(patient.id, $event)"
+                        style="color: white !important; background-color: #059669 !important;"
+                        class="inline-flex items-center px-4 py-2 text-sm font-medium rounded-md border-0 hover:bg-green-700 focus:outline-none focus:ring-2 focus:ring-offset-2 focus:ring-green-500"
+                      >
+                        Schedule Appointment
+                      </button>
+                    </ng-container>
+                  </div>
+                </div>
+              </div>
+            </td>
+          </tr>
+        </ng-container>
+      </tbody>
+    </table>
+  </div>
+
+  <!-- Pagination -->
+  <div
+    class="bg-white px-4 py-3 flex items-center justify-between border-t border-gray-200 sm:px-6"
+    *ngIf="!isLoading && totalPages > 1"
+  >
+    <div class="flex-1 flex justify-between sm:hidden">
+      <button
+        (click)="changePage(currentPage - 1)"
+        [disabled]="currentPage === 1"
+
+        class="relative inline-flex items-center px-4 py-2 border border-gray-300 text-sm font-medium rounded-md text-gray-700 bg-white hover:bg-gray-50 disabled:opacity-50 disabled:cursor-not-allowed"
+      >
+        Previous
+      </button>
+      <button
+        (click)="changePage(currentPage + 1)"
+        [disabled]="currentPage === totalPages"
+        class="ml-3 relative inline-flex items-center px-4 py-2 border border-gray-300 text-sm font-medium rounded-md text-gray-700 bg-white hover:bg-gray-50 disabled:opacity-50 disabled:cursor-not-allowed"
+
+      >
+        <svg class="w-4 h-4" fill="none" stroke="currentColor" viewBox="0 0 24 24">
+          <path stroke-linecap="round" stroke-linejoin="round" stroke-width="2" d="M9 5l7 7-7 7"></path>
+        </svg>
+      </button>
+    </div>
+    <div class="hidden sm:flex-1 sm:flex sm:items-center sm:justify-between">
+      <div>
+        <p class="text-sm text-gray-700">
+          Showing page <span class="font-medium">{{ currentPage }}</span> of
+          <span class="font-medium">{{ totalPages }}</span>
+        </p>
+      </div>
+      <div>
+        <nav
+          class="relative z-0 inline-flex rounded-md shadow-sm -space-x-px"
+          aria-label="Pagination"
+        >
+          <button
+            (click)="changePage(currentPage - 1)"
+            [disabled]="currentPage === 1"
+            class="relative inline-flex items-center px-2 py-2 rounded-l-md border border-gray-300 bg-white text-sm font-medium text-gray-500 hover:bg-gray-50 disabled:opacity-50 disabled:cursor-not-allowed"
+          >
+            <span class="sr-only">Previous</span>
+            <svg
+              class="h-5 w-5"
+              xmlns="http://www.w3.org/2000/svg"
+              viewBox="0 0 20 20"
+              fill="currentColor"
+              aria-hidden="true"
+            >
+              <path
+                fill-rule="evenodd"
+                d="M12.707 5.293a1 1 0 010 1.414L9.414 10l3.293 3.293a1 1 0 01-1.414 1.414l-4-4a1 1 0 010-1.414l4-4a1 1 0 011.414 0z"
+                clip-rule="evenodd"
+              />
+            </svg>
+          </button>
+
+          <button
+            *ngFor="let page of pagesToShow"
+            (click)="changePage(page)"
+            [class.bg-indigo-50]="page === currentPage"
+            [class.border-indigo-500]="page === currentPage"
+            [class.text-indigo-600]="page === currentPage"
+            [class.bg-white]="page !== currentPage"
+            [class.border-gray-300]="page !== currentPage"
+            [class.text-gray-500]="page !== currentPage"
+            class="relative inline-flex items-center px-4 py-2 border text-sm font-medium hover:bg-gray-50"
+          >
+            {{ page }}
+          </button>
+
+          <button
+            (click)="changePage(currentPage + 1)"
+            [disabled]="currentPage === totalPages"
+            class="relative inline-flex items-center px-2 py-2 rounded-r-md border border-gray-300 bg-white text-sm font-medium text-gray-500 hover:bg-gray-50 disabled:opacity-50 disabled:cursor-not-allowed"
+          >
+            <span class="sr-only">Next</span>
+            <svg
+              class="h-5 w-5"
+              xmlns="http://www.w3.org/2000/svg"
+              viewBox="0 0 20 20"
+              fill="currentColor"
+              aria-hidden="true"
+            >
+              <path
+                fill-rule="evenodd"
+                d="M7.293 14.707a1 1 0 010-1.414L10.586 10 7.293 6.707a1 1 0 011.414-1.414l4 4a1 1 0 010 1.414l-4 4a1 1 0 01-1.414 0z"
+                clip-rule="evenodd"
+              />
+            </svg>
+          </button>
+        </nav>
+      </div>
+    </div>
+  </div>
+</div>