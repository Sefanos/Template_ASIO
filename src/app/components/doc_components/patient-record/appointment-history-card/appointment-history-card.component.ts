--- conflicted
+++ resolved
@@ -1,248 +1,227 @@
-import { Component, Input, OnChanges, SimpleChanges, ChangeDetectorRef, OnDestroy } from '@angular/core';
-import { CommonModule } from '@angular/common';
-import { AuthService } from '../../../../core/auth/auth.service';
-import { Subscription } from 'rxjs';
-
-@Component({
-  selector: 'app-appointment-history-card',
-  standalone: true,
-  imports: [CommonModule],
-  templateUrl: './appointment-history-card.component.html',
-})
-export class AppointmentHistoryCardComponent implements OnChanges, OnDestroy {
-  @Input() appointments: any[] = [];
-<<<<<<< HEAD
-  
-  private currentUser: any = null;
-  private userSubscription: Subscription | null = null;
-    constructor(
-=======
-  
-  private currentUser: any = null;
-  private userSubscription: Subscription | null = null;
-  
-  constructor(
->>>>>>> 4488bbfa
-    private cdr: ChangeDetectorRef,
-    private authService: AuthService
-  ) {
-    // Subscribe to current user changes
-    this.userSubscription = this.authService.getCurrentUser().subscribe(user => {
-      this.currentUser = user;
-<<<<<<< HEAD
-      // Removed cdr.detectChanges() to prevent Angular assertion errors
-      // Angular will automatically detect changes when needed
-=======
-      this.cdr.detectChanges();
->>>>>>> 4488bbfa
-    });
-  }
-
-  ngOnDestroy(): void {
-    if (this.userSubscription) {
-      this.userSubscription.unsubscribe();
-    }
-  }
-<<<<<<< HEAD
-=======
-
->>>>>>> 4488bbfa
-  ngOnChanges(changes: SimpleChanges): void {
-    if (changes['appointments']) {
-      console.log('Appointments updated:', this.appointments?.length || 0);
-      if (this.appointments?.length > 0) {
-        console.log('Appointment card - first appointment data:', this.appointments[0]);
-        console.log('Appointment card - available fields:', Object.keys(this.appointments[0]));
-      }
-      
-      // Debug current user info
-      console.log('🔍 Current logged-in user:', this.currentUser);
-      console.log('🔍 Available user fields:', this.currentUser ? Object.keys(this.currentUser) : 'No user');
-      
-<<<<<<< HEAD
-      // Removed setTimeout with cdr.detectChanges() to prevent Angular assertion errors
-      // Angular will automatically detect changes when input properties change
-=======
-      setTimeout(() => this.cdr.detectChanges(), 0);
->>>>>>> 4488bbfa
-    }
-  }
-    /**
-   * Returns only the 3 most recent appointments sorted by date
-   */
-  get recentAppointments(): any[] {
-    if (!this.appointments || this.appointments.length === 0) {
-      return [];
-    }
-    
-    return [...this.appointments]
-      .sort((a, b) => {
-        const dateA = this.getAppointmentDate(a);
-        const dateB = this.getAppointmentDate(b);
-        return new Date(dateB).getTime() - new Date(dateA).getTime();
-      })
-      .slice(0, 3);
-  }// Helper methods for appointment data
-  getAppointmentDate(appointment: any): string {
-    // Handle both date formats: simple dates and ISO timestamps
-    const dateValue = appointment.date || appointment.appointmentDate || appointment.scheduled_date || appointment.appointment_datetime_start;
-    if (!dateValue) return '';
-    
-    // If it's an ISO string, extract just the date part
-    if (typeof dateValue === 'string' && dateValue.includes('T')) {
-      return dateValue.split('T')[0];
-    }
-    
-    return dateValue;
-  }
-  
-  getAppointmentTime(appointment: any): string {
-    // First check for explicit time field
-    if (appointment.time) {
-      return appointment.time;
-    }
-    
-    // If no time field, try to extract from datetime
-    const dateTimeValue = appointment.appointment_datetime_start || appointment.appointmentTime || appointment.scheduled_time;
-    if (dateTimeValue && typeof dateTimeValue === 'string' && dateTimeValue.includes('T')) {
-      try {
-        const date = new Date(dateTimeValue);
-        return date.toLocaleTimeString('en-US', { 
-          hour: 'numeric', 
-          minute: '2-digit',
-          hour12: true 
-        });
-      } catch {
-        return '';
-      }
-    }
-    
-    return dateTimeValue || '';
-  }
-  
-  getAppointmentType(appointment: any): string {
-    return appointment.type || appointment.appointmentType || appointment.reason || 'General Consultation';
-  }
-  
-  getAppointmentStatus(appointment: any): string {
-    return appointment.status || 'scheduled';
-  }
-  
-  getDoctorName(appointment: any): string {
-    // First try to get doctor from appointment data (if it exists and is valid)
-    if (appointment.doctor && typeof appointment.doctor === 'object') {
-      const doctorName = appointment.doctor.name || 
-                        appointment.doctor.full_name || 
-                        `Dr. ${appointment.doctor.last_name}`;
-      if (doctorName && doctorName !== 'Dr. undefined') {
-        return doctorName;
-      }
-    }
-    
-    // Check appointment direct fields (skip hardcoded sample data)
-    if (appointment.provider && !appointment.provider.includes('Dr. Sefanos')) {
-      return appointment.provider;
-    }
-    if (appointment.doctor_name) {
-      return appointment.doctor_name;
-    }
-    if (appointment.physician_name) {
-      return appointment.physician_name;
-    }
-    
-    // Fallback to current logged-in doctor
-    if (this.currentUser) {
-      const doctorName = this.currentUser.full_name || 
-                        this.currentUser.name || 
-                        (this.currentUser.first_name && this.currentUser.last_name ? 
-                          `Dr. ${this.currentUser.first_name} ${this.currentUser.last_name}` : null) ||
-                        (this.currentUser.last_name ? `Dr. ${this.currentUser.last_name}` : null) ||
-                        this.currentUser.username;
-      
-      if (doctorName && doctorName !== 'Dr. undefined') {
-        return doctorName;
-      }
-    }
-    
-    // Final fallback
-    return 'Doctor';
-  }
-
-  getOrderedBy(appointment: any): string {
-    // Try to get from appointment data first
-    if (appointment.ordered_by) {
-      return appointment.ordered_by;
-    }
-    
-    // Fallback to current doctor
-    if (this.currentUser) {
-      return this.currentUser.full_name || 
-             this.currentUser.name || 
-             (this.currentUser.first_name && this.currentUser.last_name ? 
-               `Dr. ${this.currentUser.first_name} ${this.currentUser.last_name}` : null) ||
-             'Current Doctor';
-    }
-    
-    return 'Doctor';
-  }
-
-  getNotes(appointment: any): string {
-    return appointment.notes || 
-           appointment.description || 
-           appointment.reason || 
-           appointment.notes_by_patient || 
-           appointment.notes_by_staff || 
-           '';
-  }
-    getStatusColor(status: string): string {
-    switch (status.toLowerCase()) {
-      case 'completed':
-        return 'bg-green-100 text-green-800 border-green-200';
-      case 'scheduled':
-      case 'confirmed':
-        return 'bg-blue-100 text-blue-800 border-blue-200';
-      case 'cancelled':
-      case 'canceled':
-        return 'bg-red-100 text-red-800 border-red-200';
-      case 'no-show':
-      case 'missed':
-        return 'bg-orange-100 text-orange-800 border-orange-200';
-      case 'rescheduled':
-      case 'pending':
-        return 'bg-yellow-100 text-yellow-800 border-yellow-200';
-      default:
-        return 'bg-gray-100 text-gray-800 border-gray-200';
-    }
-  }  isUpcoming(appointment: any): boolean {
-    try {
-      const appointmentDateStr = this.getAppointmentDate(appointment);
-      if (!appointmentDateStr) return false;
-      
-      const appointmentDate = new Date(appointmentDateStr);
-      const today = new Date();
-      
-      // Set today to start of day for accurate comparison
-      today.setHours(0, 0, 0, 0);
-      appointmentDate.setHours(0, 0, 0, 0);
-      
-      return appointmentDate >= today;
-    } catch {
-      return false;
-    }
-  }
-  
-  formatDate(date: string): string {
-    if (!date) return '';
-    
-    try {
-      const parsedDate = new Date(date);
-      return parsedDate.toLocaleDateString('en-US', {
-        month: 'short',
-        day: 'numeric',
-        year: 'numeric'
-      });
-    } catch {
-      return date;
-    }
-  }
+import { Component, Input, OnChanges, SimpleChanges, ChangeDetectorRef, OnDestroy } from '@angular/core';
+import { CommonModule } from '@angular/common';
+import { AuthService } from '../../../../core/auth/auth.service';
+import { Subscription } from 'rxjs';
+
+@Component({
+  selector: 'app-appointment-history-card',
+  standalone: true,
+  imports: [CommonModule],
+  templateUrl: './appointment-history-card.component.html',
+})
+export class AppointmentHistoryCardComponent implements OnChanges, OnDestroy {
+  @Input() appointments: any[] = [];
+
+  
+  private currentUser: any = null;
+  private userSubscription: Subscription | null = null;
+    constructor(
+
+    private cdr: ChangeDetectorRef,
+    private authService: AuthService
+  ) {
+    // Subscribe to current user changes
+    this.userSubscription = this.authService.getCurrentUser().subscribe(user => {
+      this.currentUser = user;
+    });
+  }
+
+  ngOnDestroy(): void {
+    if (this.userSubscription) {
+      this.userSubscription.unsubscribe();
+    }
+  }
+
+  ngOnChanges(changes: SimpleChanges): void {
+    if (changes['appointments']) {
+      console.log('Appointments updated:', this.appointments?.length || 0);
+      if (this.appointments?.length > 0) {
+        console.log('Appointment card - first appointment data:', this.appointments[0]);
+        console.log('Appointment card - available fields:', Object.keys(this.appointments[0]));
+      }
+      
+      // Debug current user info
+      console.log('🔍 Current logged-in user:', this.currentUser);
+      console.log('🔍 Available user fields:', this.currentUser ? Object.keys(this.currentUser) : 'No user');
+      
+    }
+  }
+    /**
+   * Returns only the 3 most recent appointments sorted by date
+   */
+  get recentAppointments(): any[] {
+    if (!this.appointments || this.appointments.length === 0) {
+      return [];
+    }
+    
+    return [...this.appointments]
+      .sort((a, b) => {
+        const dateA = this.getAppointmentDate(a);
+        const dateB = this.getAppointmentDate(b);
+        return new Date(dateB).getTime() - new Date(dateA).getTime();
+      })
+      .slice(0, 3);
+  }// Helper methods for appointment data
+  getAppointmentDate(appointment: any): string {
+    // Handle both date formats: simple dates and ISO timestamps
+    const dateValue = appointment.date || appointment.appointmentDate || appointment.scheduled_date || appointment.appointment_datetime_start;
+    if (!dateValue) return '';
+    
+    // If it's an ISO string, extract just the date part
+    if (typeof dateValue === 'string' && dateValue.includes('T')) {
+      return dateValue.split('T')[0];
+    }
+    
+    return dateValue;
+  }
+  
+  getAppointmentTime(appointment: any): string {
+    // First check for explicit time field
+    if (appointment.time) {
+      return appointment.time;
+    }
+    
+    // If no time field, try to extract from datetime
+    const dateTimeValue = appointment.appointment_datetime_start || appointment.appointmentTime || appointment.scheduled_time;
+    if (dateTimeValue && typeof dateTimeValue === 'string' && dateTimeValue.includes('T')) {
+      try {
+        const date = new Date(dateTimeValue);
+        return date.toLocaleTimeString('en-US', { 
+          hour: 'numeric', 
+          minute: '2-digit',
+          hour12: true 
+        });
+      } catch {
+        return '';
+      }
+    }
+    
+    return dateTimeValue || '';
+  }
+  
+  getAppointmentType(appointment: any): string {
+    return appointment.type || appointment.appointmentType || appointment.reason || 'General Consultation';
+  }
+  
+  getAppointmentStatus(appointment: any): string {
+    return appointment.status || 'scheduled';
+  }
+  
+  getDoctorName(appointment: any): string {
+    // First try to get doctor from appointment data (if it exists and is valid)
+    if (appointment.doctor && typeof appointment.doctor === 'object') {
+      const doctorName = appointment.doctor.name || 
+                        appointment.doctor.full_name || 
+                        `Dr. ${appointment.doctor.last_name}`;
+      if (doctorName && doctorName !== 'Dr. undefined') {
+        return doctorName;
+      }
+    }
+    
+    // Check appointment direct fields (skip hardcoded sample data)
+    if (appointment.provider && !appointment.provider.includes('Dr. Sefanos')) {
+      return appointment.provider;
+    }
+    if (appointment.doctor_name) {
+      return appointment.doctor_name;
+    }
+    if (appointment.physician_name) {
+      return appointment.physician_name;
+    }
+    
+    // Fallback to current logged-in doctor
+    if (this.currentUser) {
+      const doctorName = this.currentUser.full_name || 
+                        this.currentUser.name || 
+                        (this.currentUser.first_name && this.currentUser.last_name ? 
+                          `Dr. ${this.currentUser.first_name} ${this.currentUser.last_name}` : null) ||
+                        (this.currentUser.last_name ? `Dr. ${this.currentUser.last_name}` : null) ||
+                        this.currentUser.username;
+      
+      if (doctorName && doctorName !== 'Dr. undefined') {
+        return doctorName;
+      }
+    }
+    
+    // Final fallback
+    return 'Doctor';
+  }
+
+  getOrderedBy(appointment: any): string {
+    // Try to get from appointment data first
+    if (appointment.ordered_by) {
+      return appointment.ordered_by;
+    }
+    
+    // Fallback to current doctor
+    if (this.currentUser) {
+      return this.currentUser.full_name || 
+             this.currentUser.name || 
+             (this.currentUser.first_name && this.currentUser.last_name ? 
+               `Dr. ${this.currentUser.first_name} ${this.currentUser.last_name}` : null) ||
+             'Current Doctor';
+    }
+    
+    return 'Doctor';
+  }
+
+  getNotes(appointment: any): string {
+    return appointment.notes || 
+           appointment.description || 
+           appointment.reason || 
+           appointment.notes_by_patient || 
+           appointment.notes_by_staff || 
+           '';
+  }
+    getStatusColor(status: string): string {
+    switch (status.toLowerCase()) {
+      case 'completed':
+        return 'bg-green-100 text-green-800 border-green-200';
+      case 'scheduled':
+      case 'confirmed':
+        return 'bg-blue-100 text-blue-800 border-blue-200';
+      case 'cancelled':
+      case 'canceled':
+        return 'bg-red-100 text-red-800 border-red-200';
+      case 'no-show':
+      case 'missed':
+        return 'bg-orange-100 text-orange-800 border-orange-200';
+      case 'rescheduled':
+      case 'pending':
+        return 'bg-yellow-100 text-yellow-800 border-yellow-200';
+      default:
+        return 'bg-gray-100 text-gray-800 border-gray-200';
+    }
+  }  isUpcoming(appointment: any): boolean {
+    try {
+      const appointmentDateStr = this.getAppointmentDate(appointment);
+      if (!appointmentDateStr) return false;
+      
+      const appointmentDate = new Date(appointmentDateStr);
+      const today = new Date();
+      
+      // Set today to start of day for accurate comparison
+      today.setHours(0, 0, 0, 0);
+      appointmentDate.setHours(0, 0, 0, 0);
+      
+      return appointmentDate >= today;
+    } catch {
+      return false;
+    }
+  }
+  
+  formatDate(date: string): string {
+    if (!date) return '';
+    
+    try {
+      const parsedDate = new Date(date);
+      return parsedDate.toLocaleDateString('en-US', {
+        month: 'short',
+        day: 'numeric',
+        year: 'numeric'
+      });
+    } catch {
+      return date;
+    }
+  }
 }