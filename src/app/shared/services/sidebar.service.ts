--- conflicted
+++ resolved
@@ -1,202 +1,194 @@
-import { Injectable } from '@angular/core';
-
-/**
- * Interface for sidebar menu items
- */
-export interface SidebarItem {
-  /** Display text for the menu item */
-  label: string;
-  
-  /** Route to navigate to when clicked */
-  route: string;
-  
-  /** Icon identifier */
-  icon: string;
-  
-  /** Optional badge text to display */
-  badge?: string;
-  
-  /** Badge color */
-  badgeColor?: 'primary' | 'success' | 'warning' | 'danger' | 'info';
-  
-  /** Whether this item is active */
-  active?: boolean;
-}
-
-@Injectable({
-  providedIn: 'root'
-})
-export class SidebarService {
-  private readonly doctorMenu = [
-    {
-      label: 'Dashboard',
-      route: '/doctor/dashboard',
-      icon: 'grid'
-    },
-    {
-      label: 'Patients',
-      route: '/doctor/patients',
-      icon: 'users'
-    },
-    {
-      label: 'Calendar',
-      route: '/doctor/calendar',
-      icon: 'calendar'
-    },
-    {
-      label: 'Prescriptions',
-      route: '/doctor/prescription',
-      icon: 'heart'
-    },
-    {
-      label: 'AI Assistant',
-      route: '/doctor/ai-diagnostic',
-      icon: 'help-circle'
-    }
-  ];
-
-  private readonly adminMenu = [
-    {
-      label: 'Dashboard',
-      route: '/admin/dashboard',
-      icon: 'grid'
-    },
-    {
-      label: 'Users List',
-      route: '/admin/users',
-      icon: 'users'
-    },
-    {
-      label: 'Roles & Permissions',
-      route: '/admin/roles',
-      icon: 'shield'
-    },
-    {
-      label: 'Financial Dashboard',
-      route: '/admin/financial-dashboard',
-      icon: 'financial-dashboard'
-    },
-    {
-      label: 'Bills Management',
-      route: '/admin/bills-managment',
-      icon: 'file-text'
-    }
-  ];
-
-  private readonly patientMenu: SidebarItem[] = [
-    {
-      label: 'Dashboard',
-      route: '/patient/dashboard',
-      icon: 'grid'
-    },
-    {
-      label: 'Appointments',
-      route: '/patient/appointments',
-      icon: 'calendar'
-    },
-    {
-      label: 'Medical Record',
-      route: '/patient/medical-record',
-      icon: 'heart'
-    },
-    {
-      label: 'Bills',
-      route: '/patient/bills',
-      icon: 'file-text'
-    },
-<<<<<<< HEAD
-    {
-      label: 'Chat',
-      route: '/patient/chat',
-      icon: 'message-square'
-    },
-=======
-    // {
-    //   label: 'Chat',
-    //   route: '/patient/chat',
-    //   icon: 'message-square' // Example: using a message-square icon for chat
-    // },
->>>>>>> db7a6e17
-    {
-      label: 'Profile',
-      route: '/patient/profile',
-      icon: 'user'
-    },
-    {
-      label: 'Reminders',
-      route: '/patient/reminders',
-      icon: 'bell'
-    }
-  ];
-
-  private readonly receptionistMenu: SidebarItem[] = [
-    {
-      label: 'Dashboard',
-      route: '/receptionist/dashboard',
-      icon: 'grid'
-    },
-    {
-      label: 'Patients',
-      route: '/receptionist/medical-record',
-      icon: 'users'
-    },
-    {
-      label: 'Rendez-vous',
-      route: '/receptionist/appointments',
-      icon: 'calendar'
-    },
-    {
-      label: 'Planning',
-      route: '/receptionist/doctors-planning',
-      icon: 'calendar'
-    },
-    {
-      label: 'Factures',
-      route: '/receptionist/bills',
-      icon: 'file-text'
-    },
-    {
-      label: 'Rappels',
-      route: '/receptionist/reminders',
-      icon: 'bell'
-    },
-    {
-      label: 'Profil',
-      route: '/receptionist/profile',
-      icon: 'user'
-    }
-  ];
-
-  constructor() { }
-
-  getMenuByRole(role: string): SidebarItem[] {
-    switch (role?.toLowerCase()) {
-      case 'admin':
-        return this.adminMenu;
-      case 'doctor':
-        return this.doctorMenu;
-      case 'patient':
-        return this.patientMenu;
-      case 'receptionist':
-        return this.receptionistMenu;
-      default:
-        console.warn(`No menu defined for role: ${role}, defaulting to empty menu`);
-        return [];
-    }
-  }
-
-  getMenuTitle(role: string): string {
-    switch (role?.toLowerCase()) {
-      case 'admin':
-        return 'Admin Menu';
-      case 'doctor':
-        return 'Doctor Menu';
-      case 'patient':
-        return 'Patient Menu';
-      case 'receptionist':
-        return 'RÉCEPTIONNISTE MENU';
-      default:
-        return 'Navigation';
-    }
-  }
+import { Injectable } from '@angular/core';
+
+/**
+ * Interface for sidebar menu items
+ */
+export interface SidebarItem {
+  /** Display text for the menu item */
+  label: string;
+  
+  /** Route to navigate to when clicked */
+  route: string;
+  
+  /** Icon identifier */
+  icon: string;
+  
+  /** Optional badge text to display */
+  badge?: string;
+  
+  /** Badge color */
+  badgeColor?: 'primary' | 'success' | 'warning' | 'danger' | 'info';
+  
+  /** Whether this item is active */
+  active?: boolean;
+}
+
+@Injectable({
+  providedIn: 'root'
+})
+export class SidebarService {
+  private readonly doctorMenu = [
+    {
+      label: 'Dashboard',
+      route: '/doctor/dashboard',
+      icon: 'grid'
+    },
+    {
+      label: 'Patients',
+      route: '/doctor/patients',
+      icon: 'users'
+    },
+    {
+      label: 'Calendar',
+      route: '/doctor/calendar',
+      icon: 'calendar'
+    },
+    {
+      label: 'Prescriptions',
+      route: '/doctor/prescription',
+      icon: 'heart'
+    },
+    {
+      label: 'AI Assistant',
+      route: '/doctor/ai-diagnostic',
+      icon: 'help-circle'
+    }
+  ];
+
+  private readonly adminMenu = [
+    {
+      label: 'Dashboard',
+      route: '/admin/dashboard',
+      icon: 'grid'
+    },
+    {
+      label: 'Users List',
+      route: '/admin/users',
+      icon: 'users'
+    },
+    {
+      label: 'Roles & Permissions',
+      route: '/admin/roles',
+      icon: 'shield'
+    },
+    {
+      label: 'Financial Dashboard',
+      route: '/admin/financial-dashboard',
+      icon: 'financial-dashboard'
+    },
+    {
+      label: 'Bills Management',
+      route: '/admin/bills-managment',
+      icon: 'file-text'
+    }
+  ];
+
+  private readonly patientMenu: SidebarItem[] = [
+    {
+      label: 'Dashboard',
+      route: '/patient/dashboard',
+      icon: 'grid'
+    },
+    {
+      label: 'Appointments',
+      route: '/patient/appointments',
+      icon: 'calendar'
+    },
+    {
+      label: 'Medical Record',
+      route: '/patient/medical-record',
+      icon: 'heart'
+    },
+    {
+      label: 'Bills',
+      route: '/patient/bills',
+      icon: 'file-text'
+    },
+    // {
+    //   label: 'Chat',
+    //   route: '/patient/chat',
+    //   icon: 'message-square' // Example: using a message-square icon for chat
+    // },
+    {
+      label: 'Profile',
+      route: '/patient/profile',
+      icon: 'user'
+    },
+    {
+      label: 'Reminders',
+      route: '/patient/reminders',
+      icon: 'bell'
+    }
+  ];
+
+  private readonly receptionistMenu: SidebarItem[] = [
+    {
+      label: 'Dashboard',
+      route: '/receptionist/dashboard',
+      icon: 'grid'
+    },
+    {
+      label: 'Patients',
+      route: '/receptionist/medical-record',
+      icon: 'users'
+    },
+    {
+      label: 'Rendez-vous',
+      route: '/receptionist/appointments',
+      icon: 'calendar'
+    },
+    {
+      label: 'Planning',
+      route: '/receptionist/doctors-planning',
+      icon: 'calendar'
+    },
+    {
+      label: 'Factures',
+      route: '/receptionist/bills',
+      icon: 'file-text'
+    },
+    {
+      label: 'Rappels',
+      route: '/receptionist/reminders',
+      icon: 'bell'
+    },
+    {
+      label: 'Profil',
+      route: '/receptionist/profile',
+      icon: 'user'
+    }
+  ];
+
+  constructor() { }
+
+  getMenuByRole(role: string): SidebarItem[] {
+    switch (role?.toLowerCase()) {
+      case 'admin':
+        return this.adminMenu;
+      case 'doctor':
+        return this.doctorMenu;
+      case 'patient':
+        return this.patientMenu;
+      case 'receptionist':
+        return this.receptionistMenu;
+      default:
+        console.warn(`No menu defined for role: ${role}, defaulting to empty menu`);
+        return [];
+    }
+  }
+
+  getMenuTitle(role: string): string {
+    switch (role?.toLowerCase()) {
+      case 'admin':
+        return 'Admin Menu';
+      case 'doctor':
+        return 'Doctor Menu';
+      case 'patient':
+        return 'Patient Menu';
+      case 'receptionist':
+        return 'RÉCEPTIONNISTE MENU';
+      default:
+        return 'Navigation';
+    }
+  }
 }