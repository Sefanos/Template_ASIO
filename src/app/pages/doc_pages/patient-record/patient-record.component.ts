import { Component, OnInit, ChangeDetectorRef } from '@angular/core';
import { CommonModule } from '@angular/common';
import { ActivatedRoute, Router } from '@angular/router';
import { FormsModule } from '@angular/forms';
import { finalize } from 'rxjs/operators';

// Import the modular components
import { PatientRecordHeaderComponent } from '../../../components/doc_components/patient-record/patient-record-header/patient-record-header.component';
import { PrintOptionsComponent } from '../../../components/doc_components/patient-record/print-options/print-options.component';
import { PatientAlertsComponent } from '../../../components/doc_components/patient-record/patient-alerts/patient-alerts.component';
import { PatientInfoHeaderComponent } from '../../../components/doc_components/patient-record/patient-info-header/patient-info-header.component';
import { PatientTabsComponent } from '../../../components/doc_components/patient-record/patient-tabs/patient-tabs.component';
import { TabSummaryComponent } from '../../../components/doc_components/patient-record/tab-summary/tab-summary.component';
import { TabTimelineComponent } from '../../../components/doc_components/patient-record/tab-timeline/tab-timeline.component';
import { TabNotesComponent } from '../../../components/doc_components/patient-record/tab-notes/tab-notes.component';
import { TabAppointmentsComponent } from '../../../components/doc_components/patient-record/tab-appointments/tab-appointments.component';
import { TabPrescriptionsComponent } from '../../../components/doc_components/patient-record/tab-prescriptions/tab-prescriptions.component';
import { PatientNotFoundComponent } from '../../../components/doc_components/patient-record/patient-not-found/patient-not-found.component';
import { TabMedicalHistoryComponent } from '../../../components/doc_components/patient-record/tab-medical-history/tab-medical-history.component';
import { TabLabResultsComponent } from '../../../components/doc_components/patient-record/tab-lab-results/tab-lab-results.component';
<<<<<<< HEAD
import { TabDocumentsComponent } from '../../../components/doc_components/patient-record/tab-documents/tab-documents.component';
import { TabImagingComponent } from '../../../components/doc_components/patient-record/tab-imaging/tab-imaging.component';
=======
>>>>>>> 4488bbfa

// Import models and services
import { Patient } from '../../../models/patient.model';
import {
  VitalSign,
  Medication,
  Condition,
  LabResult,
  Appointment,
  TimelineEvent,
  Note
} from '../../../models/patient-record.model';
import { PatientService } from '../../../shared/services/patient.service';
import { PatientDataUtilsService } from '../../../shared/services/patient-data-utils.service';
import { 
  PatientMedicalService, 
  PatientMedicalSummary,
  PatientInfo, 
  MedicalOverview,
  TimelineEvent as MedicalTimelineEvent 
} from '../../../services/doc-services/patient-medical.service';

@Component({
  selector: 'app-patient-record',
  standalone: true,  imports: [
    CommonModule, 
    FormsModule,
    PatientRecordHeaderComponent,
    PrintOptionsComponent,
    PatientAlertsComponent,
    PatientInfoHeaderComponent,
    PatientTabsComponent,
    TabSummaryComponent,
    TabTimelineComponent,
    TabNotesComponent,
    TabAppointmentsComponent,
    TabPrescriptionsComponent,
    TabMedicalHistoryComponent,
    PatientNotFoundComponent,
<<<<<<< HEAD
    TabLabResultsComponent,
    TabDocumentsComponent,
    TabImagingComponent
=======
    TabLabResultsComponent
>>>>>>> 4488bbfa
  ],
  templateUrl: './patient-record.component.html',
  styleUrl: './patient-record.component.css'
})
export class PatientRecordComponent implements OnInit {
  // Page state
  patientId: number | null = null;
  patient: Patient | null = null;  patientInfo: PatientInfo | null = null;
  medicalSummary: MedicalOverview | null = null;
  activeTab: string = 'summary';
  showPrintOptions: boolean = false;
  loading: boolean = true;
  error: boolean = false;
  errorMessage: string = '';
    // Breadcrumbs
  breadcrumbs = [
    { label: 'Patient Management', route: '/doctor/patients' },
    { label: 'Medical Record', route: null, current: true }
  ];


  // Transformed data for components
  vitals: VitalSign[] = [];
  medications: Medication[] = [];
  conditions: Condition[] = [];
  labResults: LabResult[] = [];
  appointments: Appointment[] = [];
  timelineEvents: TimelineEvent[] = [];
  patientNotes: Note[] = [];
  
  constructor(
    private router: Router,
    private route: ActivatedRoute,
    private patientService: PatientService, 
    private patientMedicalService: PatientMedicalService,
    private dataUtils: PatientDataUtilsService,
    private cdr: ChangeDetectorRef
  ) {}
    ngOnInit(): void {
    console.log('PatientRecordComponent initialized');
    this.loadPatientData();
  }

  /**
   * Load patient data from the route parameters
   */
  private loadPatientData(): void {
    this.route.paramMap.subscribe((params) => {
      const idParam = params.get('patientId');
      console.log('Route patientId parameter:', idParam);
      
      if (idParam) {
        this.patientId = parseInt(idParam, 10);
        
        if (isNaN(this.patientId)) {
          console.error('Invalid patient ID:', idParam);
          this.error = true;
          this.errorMessage = 'Invalid patient ID provided';
          this.loading = false;
          return;
        }
          console.log('Loading medical data for patient ID:', this.patientId);
        this.loading = true;
          // Load the patient medical summary from our new service
        this.patientMedicalService.getPatientMedicalSummary(this.patientId, true) // Force refresh to avoid cache issues
          .subscribe({            next: (response: any) => {
              console.log('Received API response (after service transformation):', response);
              
              // The service already transforms the response and extracts the data
              // So 'response' here is the actual medical summary data, not the wrapped response
              const summary = response;
              
              if (summary) {
                // Store the raw API response data with more flexible field mapping
                this.patientInfo = summary.basic_info || summary.patient || summary;
                this.medicalSummary = summary.statistics || summary.stats || summary;
                
                console.log('Patient info extracted:', this.patientInfo);
                console.log('Medical summary extracted:', this.medicalSummary);
                
                // Create a patient object from the medical summary
                const transformedPatient = this.transformPatientFromSummary(summary);
                
                if (transformedPatient) {
                  this.patient = transformedPatient;
                  console.log('Successfully transformed patient:', transformedPatient);
                  // Also process additional data for child components
                  this.processPatientData();
                } else {
                  console.error('Failed to transform patient data - creating fallback patient');
                  // Create a fallback patient object
                  this.patient = {
                    id: this.patientId,
                    name: 'Patient ' + this.patientId,
                    email: '',
                    phone: '',
                    gender: '',
                    dob: '',
                    address: '',
                    photo: '',
                    status: 'Active',
                    allergies: [],
                    conditions: [],
                    medications: [],
                    alerts: [],
                    vitalSigns: [],
                    labResults: [],
                    notes: [],
                    appointments: [],
                    created_at: new Date().toISOString(),
                    updated_at: new Date().toISOString(),
                  } as Patient;
                  this.processPatientData();
                }
              } else {
                console.error('No medical summary data returned for patient');
                this.error = true;
                this.errorMessage = 'Could not load patient data';
                this.loading = false;
              }
            },            error: (err: any) => {
              console.error('Error loading patient medical data:', err);
              
              // Handle different types of errors
              if (err.status === 404) {
                this.error = true;
                this.errorMessage = 'Patient not found';
              } else if (err.status === 401 || err.status === 403) {
                this.error = true;
                this.errorMessage = 'Access denied to patient records';
              } else if (err.status === 0) {
                this.error = true;
                this.errorMessage = 'Network connection error. Please check your internet connection.';
              } else if (err.status >= 500) {
                this.error = true;
                this.errorMessage = 'Server error. Please try again later.';
              } else {
                this.error = true;
                this.errorMessage = err.error?.message || 'Error loading patient data';
              }
              
              this.loading = false;
            },
            complete: () => {
              this.loading = false;
            }
          });
      } else {
        console.error('No patient ID in route parameters');
        this.error = true;
        this.errorMessage = 'Invalid patient ID';
        this.loading = false;
      }
    });
    
    // If no data after 3 seconds, show error state
    setTimeout(() => {
      if (this.loading && !this.patient) {
        console.error('Timeout loading patient data');
        this.error = true;
        this.errorMessage = 'Timeout loading patient data';
        this.loading = false;
      }
    }, 5000);
  }  /**
   * Transform PatientMedicalSummary to Patient model for backwards compatibility
   */
  private transformPatientFromSummary(summary: any): Patient | null {
    // Add comprehensive null safety checks
    if (!summary) {
      console.warn('PatientMedicalSummary is null or undefined');
      return null;
    }
    
    console.log('Summary keys:', Object.keys(summary));
    console.log('Summary structure:', summary);
    
    let patientInfo = null;
    
    // Try to find patient info in different possible locations
    if (summary.basic_info) {
      patientInfo = summary.basic_info;
      console.log('Found basic_info:', patientInfo);
    } else if (summary.patient) {
      patientInfo = summary.patient;
      console.log('Found patient:', patientInfo);
    } else if (summary.patientInfo) {
      patientInfo = summary.patientInfo;
      console.log('Found patientInfo:', patientInfo);
    } else if (summary.data && summary.data.basic_info) {
      patientInfo = summary.data.basic_info;
      console.log('Found data.basic_info:', patientInfo);
    } else {
      console.warn('No patient info found in expected locations. Trying to use summary directly...');
      // Try to use summary directly if it has patient-like properties
      if (summary.id || summary.full_name || summary.name || summary.email) {
        patientInfo = summary;
        console.log('Using summary as patient info:', patientInfo);
      } else {
        console.error('No valid patient data found in summary');
        return null;
      }
    }
    
    // Create patient object with comprehensive null safety
    const patient = {
      id: patientInfo?.id || this.patientId || 0,
      name: patientInfo?.full_name || patientInfo?.name || 'Unknown Patient',
      email: patientInfo?.email || '',
      phone: patientInfo?.phone || '',
      gender: patientInfo?.gender || '',
      dob: patientInfo?.birthdate || patientInfo?.dob || '',
      address: patientInfo?.address || '',
      photo: patientInfo?.profile_image || patientInfo?.photo || '',
      status: patientInfo?.status || 'Active',
      
      // Medical data from API response (try different locations)
      allergies: summary.active_alerts || summary.allergies || [],
      conditions: summary.medical_history || summary.conditions || [],
      medications: summary.active_medications || summary.medications || [],
      alerts: summary.active_alerts || summary.alerts || [],
      vitalSigns: summary.recent_vitals || summary.vitals || [],
      labResults: summary.recent_lab_results || summary.labResults || [],
      notes: summary.recent_notes || summary.notes || [],
      appointments: summary.appointments?.upcoming || summary.appointments || [],
      medicalHistory: summary.medical_history || [],
      
      // Metadata with null safety
      created_at: patientInfo?.registration_date || patientInfo?.created_at || new Date().toISOString(),
      updated_at: new Date().toISOString(),
    } as Patient;
    
    console.log('Successfully transformed patient:', patient);
    return patient;
  }
  
  /**
   * Process patient data using the utility service
   */
  private processPatientData(): void {
    if (!this.patient) {
      console.error('Cannot process patient data: patient is null');
      return;
    }
    
    try {
      // Log the raw patient object to verify data is available
      console.log('Raw patient data to be processed:', JSON.stringify({
        id: this.patient.id,
        name: this.patient.name,
        dob: this.patient.dob,
        phone: this.patient.phone
      }));
      
      // Use the data utils service to transform the patient data
      const transformedData = this.dataUtils.transformPatientData(this.patient);
      
      // Assign all transformed data to component properties
      this.vitals = transformedData.vitals;
      this.medications = transformedData.medications;
      this.conditions = transformedData.conditions;
      this.labResults = transformedData.labResults;
      this.appointments = transformedData.appointments;
      this.timelineEvents = transformedData.timelineEvents;
      this.patientNotes = transformedData.patientNotes;      
      // Removed forced change detection to prevent Angular assertion errors
      // Angular will automatically detect changes when needed
    } catch (error) {
      console.error('Error transforming patient data:', error);
      this.error = true;
      this.errorMessage = 'Error processing patient data';
    }
  }
  
  /**
   * Set the active tab
   */  setActiveTab(tab: string): void {
    console.log(`Switching to tab: ${tab}`);
    this.activeTab = tab;
    
    // Load tab-specific data if needed
    this.loadTabData(tab);
    
    // Removed forced change detection to prevent Angular assertion errors
  }
  
  /**
   * Load data specific to a tab (lazy loading)
   */
  private loadTabData(tab: string): void {
    if (!this.patientId) return;
    
    switch (tab) {
      case 'timeline':
        this.patientMedicalService.getPatientTimeline(this.patientId)
          .subscribe(events => {
            console.log(`Loaded ${events.length} timeline events`);
            // Transform timeline events to match the expected format
            // Will need to implement this transformation
          });
        break;
          case 'notes':
        // Notes will be loaded directly by the tab-notes component
        console.log('Notes tab selected - component will handle data loading');
        break;
        
      // Add more cases for other tabs as needed
    }
  }
  
  /**
   * Navigate back to patient list
   */
  goBackToPatientList(): void {
    this.router.navigate(['/doctor/patients']);
  }
  
  /**
   * Navigate to prescription page
   */
  newPrescription(): void {
    this.router.navigate(['/doctor/prescription'], { 
      queryParams: { patientId: this.patientId } 
    });
  }
  
  /**
   * Navigate to appointment calendar
   */
  scheduleAppointment(): void {
    this.router.navigate(['/doctor/calendar'], { 
      queryParams: { patientId: this.patientId } 
    });
  }
  
  /**
   * Send a message to the patient
   */
  sendMessage(): void {
    console.log(`Sending message to patient ${this.patientId}`);
  }
  
  /**
   * Order new lab tests
   */
  orderNewTests(): void {
    console.log(`Ordering new tests for patient ${this.patientId}`);  }
  
  /**
   * Toggle print options visibility
   */
  togglePrintOptions(): void {
    this.showPrintOptions = !this.showPrintOptions;
  }
  
  /**
   * Print a section of the patient record
   */
  printSection(section: string): void {
    console.log(`Printing ${section} for patient ${this.patientId}`);
    this.showPrintOptions = false;
    // In a real app, this would generate a printable view of the selected section
  }
  
  /**
   * Refresh all patient data
   */
  refreshPatientData(): void {
    if (this.patientId) {
      this.loading = true;
      this.patientMedicalService.getPatientMedicalSummary(this.patientId, true) // force refresh
        .subscribe({
          next: (summary) => {
            if (summary) {
              this.patientInfo = summary.patient;
              this.medicalSummary = summary.medical_summary;
              this.patient = this.transformPatientFromSummary(summary);
              this.processPatientData();
            }
            this.loading = false;
          },
          error: (err) => {
            console.error('Error refreshing patient data:', err);
            this.loading = false;
          }
        });
    }
<<<<<<< HEAD
  }  getTabCounts(): { [key: string]: number } {
=======
  }
  getTabCounts(): { [key: string]: number } {
>>>>>>> 4488bbfa
  return {
    'summary': 0,
    'timeline': this.timelineEvents?.length || 0,
    'history': this.conditions?.length || 0,
    'lab-results': this.getCriticalLabResultsCount(),
    'prescriptions': this.medications?.length || 0,
    'documents': 0, // Will be loaded dynamically by the tab component
    'imaging': 0, // Will be loaded dynamically by the tab component
    'notes': this.patientNotes?.length || 0,
    'appointments': this.appointments?.length || 0,
    'billing': 0
  };
}
  // Helper methods for tab counts
  getLabResultsCount(): number {
    return this.labResults?.length || 0;
  }

  getCriticalLabResultsCount(): number {
    return this.labResults?.filter(lab => {
      const parameters = lab.structured_results?.results || [];
      return parameters.some(param => param.status === 'critical');
    }).length || 0;
  }

  getActiveMedicationsCount(): number {
    return this.patient?.medications?.length || 0;
  }

  getUpcomingAppointmentsCount(): number {
    return this.patient?.appointments?.length || 0;
  }

  /**
   * Handle when a new note is added in the notes tab
   */
  onNoteAdded(newNote: Note): void {
    console.log('New note added:', newNote);
    // Add the new note to our local array if it's not already there
    if (!this.patientNotes.find(note => note.id === newNote.id)) {
      this.patientNotes.unshift(newNote);
    }
    // Update tab counts
    console.log(`Notes count updated to: ${this.patientNotes.length}`);
  }
}
<|MERGE_RESOLUTION|>--- conflicted
+++ resolved
@@ -1,510 +1,502 @@
-import { Component, OnInit, ChangeDetectorRef } from '@angular/core';
-import { CommonModule } from '@angular/common';
-import { ActivatedRoute, Router } from '@angular/router';
-import { FormsModule } from '@angular/forms';
-import { finalize } from 'rxjs/operators';
-
-// Import the modular components
-import { PatientRecordHeaderComponent } from '../../../components/doc_components/patient-record/patient-record-header/patient-record-header.component';
-import { PrintOptionsComponent } from '../../../components/doc_components/patient-record/print-options/print-options.component';
-import { PatientAlertsComponent } from '../../../components/doc_components/patient-record/patient-alerts/patient-alerts.component';
-import { PatientInfoHeaderComponent } from '../../../components/doc_components/patient-record/patient-info-header/patient-info-header.component';
-import { PatientTabsComponent } from '../../../components/doc_components/patient-record/patient-tabs/patient-tabs.component';
-import { TabSummaryComponent } from '../../../components/doc_components/patient-record/tab-summary/tab-summary.component';
-import { TabTimelineComponent } from '../../../components/doc_components/patient-record/tab-timeline/tab-timeline.component';
-import { TabNotesComponent } from '../../../components/doc_components/patient-record/tab-notes/tab-notes.component';
-import { TabAppointmentsComponent } from '../../../components/doc_components/patient-record/tab-appointments/tab-appointments.component';
-import { TabPrescriptionsComponent } from '../../../components/doc_components/patient-record/tab-prescriptions/tab-prescriptions.component';
-import { PatientNotFoundComponent } from '../../../components/doc_components/patient-record/patient-not-found/patient-not-found.component';
-import { TabMedicalHistoryComponent } from '../../../components/doc_components/patient-record/tab-medical-history/tab-medical-history.component';
-import { TabLabResultsComponent } from '../../../components/doc_components/patient-record/tab-lab-results/tab-lab-results.component';
-<<<<<<< HEAD
-import { TabDocumentsComponent } from '../../../components/doc_components/patient-record/tab-documents/tab-documents.component';
-import { TabImagingComponent } from '../../../components/doc_components/patient-record/tab-imaging/tab-imaging.component';
-=======
->>>>>>> 4488bbfa
-
-// Import models and services
-import { Patient } from '../../../models/patient.model';
-import {
-  VitalSign,
-  Medication,
-  Condition,
-  LabResult,
-  Appointment,
-  TimelineEvent,
-  Note
-} from '../../../models/patient-record.model';
-import { PatientService } from '../../../shared/services/patient.service';
-import { PatientDataUtilsService } from '../../../shared/services/patient-data-utils.service';
-import { 
-  PatientMedicalService, 
-  PatientMedicalSummary,
-  PatientInfo, 
-  MedicalOverview,
-  TimelineEvent as MedicalTimelineEvent 
-} from '../../../services/doc-services/patient-medical.service';
-
-@Component({
-  selector: 'app-patient-record',
-  standalone: true,  imports: [
-    CommonModule, 
-    FormsModule,
-    PatientRecordHeaderComponent,
-    PrintOptionsComponent,
-    PatientAlertsComponent,
-    PatientInfoHeaderComponent,
-    PatientTabsComponent,
-    TabSummaryComponent,
-    TabTimelineComponent,
-    TabNotesComponent,
-    TabAppointmentsComponent,
-    TabPrescriptionsComponent,
-    TabMedicalHistoryComponent,
-    PatientNotFoundComponent,
-<<<<<<< HEAD
-    TabLabResultsComponent,
-    TabDocumentsComponent,
-    TabImagingComponent
-=======
-    TabLabResultsComponent
->>>>>>> 4488bbfa
-  ],
-  templateUrl: './patient-record.component.html',
-  styleUrl: './patient-record.component.css'
-})
-export class PatientRecordComponent implements OnInit {
-  // Page state
-  patientId: number | null = null;
-  patient: Patient | null = null;  patientInfo: PatientInfo | null = null;
-  medicalSummary: MedicalOverview | null = null;
-  activeTab: string = 'summary';
-  showPrintOptions: boolean = false;
-  loading: boolean = true;
-  error: boolean = false;
-  errorMessage: string = '';
-    // Breadcrumbs
-  breadcrumbs = [
-    { label: 'Patient Management', route: '/doctor/patients' },
-    { label: 'Medical Record', route: null, current: true }
-  ];
-
-
-  // Transformed data for components
-  vitals: VitalSign[] = [];
-  medications: Medication[] = [];
-  conditions: Condition[] = [];
-  labResults: LabResult[] = [];
-  appointments: Appointment[] = [];
-  timelineEvents: TimelineEvent[] = [];
-  patientNotes: Note[] = [];
-  
-  constructor(
-    private router: Router,
-    private route: ActivatedRoute,
-    private patientService: PatientService, 
-    private patientMedicalService: PatientMedicalService,
-    private dataUtils: PatientDataUtilsService,
-    private cdr: ChangeDetectorRef
-  ) {}
-    ngOnInit(): void {
-    console.log('PatientRecordComponent initialized');
-    this.loadPatientData();
-  }
-
-  /**
-   * Load patient data from the route parameters
-   */
-  private loadPatientData(): void {
-    this.route.paramMap.subscribe((params) => {
-      const idParam = params.get('patientId');
-      console.log('Route patientId parameter:', idParam);
-      
-      if (idParam) {
-        this.patientId = parseInt(idParam, 10);
-        
-        if (isNaN(this.patientId)) {
-          console.error('Invalid patient ID:', idParam);
-          this.error = true;
-          this.errorMessage = 'Invalid patient ID provided';
-          this.loading = false;
-          return;
-        }
-          console.log('Loading medical data for patient ID:', this.patientId);
-        this.loading = true;
-          // Load the patient medical summary from our new service
-        this.patientMedicalService.getPatientMedicalSummary(this.patientId, true) // Force refresh to avoid cache issues
-          .subscribe({            next: (response: any) => {
-              console.log('Received API response (after service transformation):', response);
-              
-              // The service already transforms the response and extracts the data
-              // So 'response' here is the actual medical summary data, not the wrapped response
-              const summary = response;
-              
-              if (summary) {
-                // Store the raw API response data with more flexible field mapping
-                this.patientInfo = summary.basic_info || summary.patient || summary;
-                this.medicalSummary = summary.statistics || summary.stats || summary;
-                
-                console.log('Patient info extracted:', this.patientInfo);
-                console.log('Medical summary extracted:', this.medicalSummary);
-                
-                // Create a patient object from the medical summary
-                const transformedPatient = this.transformPatientFromSummary(summary);
-                
-                if (transformedPatient) {
-                  this.patient = transformedPatient;
-                  console.log('Successfully transformed patient:', transformedPatient);
-                  // Also process additional data for child components
-                  this.processPatientData();
-                } else {
-                  console.error('Failed to transform patient data - creating fallback patient');
-                  // Create a fallback patient object
-                  this.patient = {
-                    id: this.patientId,
-                    name: 'Patient ' + this.patientId,
-                    email: '',
-                    phone: '',
-                    gender: '',
-                    dob: '',
-                    address: '',
-                    photo: '',
-                    status: 'Active',
-                    allergies: [],
-                    conditions: [],
-                    medications: [],
-                    alerts: [],
-                    vitalSigns: [],
-                    labResults: [],
-                    notes: [],
-                    appointments: [],
-                    created_at: new Date().toISOString(),
-                    updated_at: new Date().toISOString(),
-                  } as Patient;
-                  this.processPatientData();
-                }
-              } else {
-                console.error('No medical summary data returned for patient');
-                this.error = true;
-                this.errorMessage = 'Could not load patient data';
-                this.loading = false;
-              }
-            },            error: (err: any) => {
-              console.error('Error loading patient medical data:', err);
-              
-              // Handle different types of errors
-              if (err.status === 404) {
-                this.error = true;
-                this.errorMessage = 'Patient not found';
-              } else if (err.status === 401 || err.status === 403) {
-                this.error = true;
-                this.errorMessage = 'Access denied to patient records';
-              } else if (err.status === 0) {
-                this.error = true;
-                this.errorMessage = 'Network connection error. Please check your internet connection.';
-              } else if (err.status >= 500) {
-                this.error = true;
-                this.errorMessage = 'Server error. Please try again later.';
-              } else {
-                this.error = true;
-                this.errorMessage = err.error?.message || 'Error loading patient data';
-              }
-              
-              this.loading = false;
-            },
-            complete: () => {
-              this.loading = false;
-            }
-          });
-      } else {
-        console.error('No patient ID in route parameters');
-        this.error = true;
-        this.errorMessage = 'Invalid patient ID';
-        this.loading = false;
-      }
-    });
-    
-    // If no data after 3 seconds, show error state
-    setTimeout(() => {
-      if (this.loading && !this.patient) {
-        console.error('Timeout loading patient data');
-        this.error = true;
-        this.errorMessage = 'Timeout loading patient data';
-        this.loading = false;
-      }
-    }, 5000);
-  }  /**
-   * Transform PatientMedicalSummary to Patient model for backwards compatibility
-   */
-  private transformPatientFromSummary(summary: any): Patient | null {
-    // Add comprehensive null safety checks
-    if (!summary) {
-      console.warn('PatientMedicalSummary is null or undefined');
-      return null;
-    }
-    
-    console.log('Summary keys:', Object.keys(summary));
-    console.log('Summary structure:', summary);
-    
-    let patientInfo = null;
-    
-    // Try to find patient info in different possible locations
-    if (summary.basic_info) {
-      patientInfo = summary.basic_info;
-      console.log('Found basic_info:', patientInfo);
-    } else if (summary.patient) {
-      patientInfo = summary.patient;
-      console.log('Found patient:', patientInfo);
-    } else if (summary.patientInfo) {
-      patientInfo = summary.patientInfo;
-      console.log('Found patientInfo:', patientInfo);
-    } else if (summary.data && summary.data.basic_info) {
-      patientInfo = summary.data.basic_info;
-      console.log('Found data.basic_info:', patientInfo);
-    } else {
-      console.warn('No patient info found in expected locations. Trying to use summary directly...');
-      // Try to use summary directly if it has patient-like properties
-      if (summary.id || summary.full_name || summary.name || summary.email) {
-        patientInfo = summary;
-        console.log('Using summary as patient info:', patientInfo);
-      } else {
-        console.error('No valid patient data found in summary');
-        return null;
-      }
-    }
-    
-    // Create patient object with comprehensive null safety
-    const patient = {
-      id: patientInfo?.id || this.patientId || 0,
-      name: patientInfo?.full_name || patientInfo?.name || 'Unknown Patient',
-      email: patientInfo?.email || '',
-      phone: patientInfo?.phone || '',
-      gender: patientInfo?.gender || '',
-      dob: patientInfo?.birthdate || patientInfo?.dob || '',
-      address: patientInfo?.address || '',
-      photo: patientInfo?.profile_image || patientInfo?.photo || '',
-      status: patientInfo?.status || 'Active',
-      
-      // Medical data from API response (try different locations)
-      allergies: summary.active_alerts || summary.allergies || [],
-      conditions: summary.medical_history || summary.conditions || [],
-      medications: summary.active_medications || summary.medications || [],
-      alerts: summary.active_alerts || summary.alerts || [],
-      vitalSigns: summary.recent_vitals || summary.vitals || [],
-      labResults: summary.recent_lab_results || summary.labResults || [],
-      notes: summary.recent_notes || summary.notes || [],
-      appointments: summary.appointments?.upcoming || summary.appointments || [],
-      medicalHistory: summary.medical_history || [],
-      
-      // Metadata with null safety
-      created_at: patientInfo?.registration_date || patientInfo?.created_at || new Date().toISOString(),
-      updated_at: new Date().toISOString(),
-    } as Patient;
-    
-    console.log('Successfully transformed patient:', patient);
-    return patient;
-  }
-  
-  /**
-   * Process patient data using the utility service
-   */
-  private processPatientData(): void {
-    if (!this.patient) {
-      console.error('Cannot process patient data: patient is null');
-      return;
-    }
-    
-    try {
-      // Log the raw patient object to verify data is available
-      console.log('Raw patient data to be processed:', JSON.stringify({
-        id: this.patient.id,
-        name: this.patient.name,
-        dob: this.patient.dob,
-        phone: this.patient.phone
-      }));
-      
-      // Use the data utils service to transform the patient data
-      const transformedData = this.dataUtils.transformPatientData(this.patient);
-      
-      // Assign all transformed data to component properties
-      this.vitals = transformedData.vitals;
-      this.medications = transformedData.medications;
-      this.conditions = transformedData.conditions;
-      this.labResults = transformedData.labResults;
-      this.appointments = transformedData.appointments;
-      this.timelineEvents = transformedData.timelineEvents;
-      this.patientNotes = transformedData.patientNotes;      
-      // Removed forced change detection to prevent Angular assertion errors
-      // Angular will automatically detect changes when needed
-    } catch (error) {
-      console.error('Error transforming patient data:', error);
-      this.error = true;
-      this.errorMessage = 'Error processing patient data';
-    }
-  }
-  
-  /**
-   * Set the active tab
-   */  setActiveTab(tab: string): void {
-    console.log(`Switching to tab: ${tab}`);
-    this.activeTab = tab;
-    
-    // Load tab-specific data if needed
-    this.loadTabData(tab);
-    
-    // Removed forced change detection to prevent Angular assertion errors
-  }
-  
-  /**
-   * Load data specific to a tab (lazy loading)
-   */
-  private loadTabData(tab: string): void {
-    if (!this.patientId) return;
-    
-    switch (tab) {
-      case 'timeline':
-        this.patientMedicalService.getPatientTimeline(this.patientId)
-          .subscribe(events => {
-            console.log(`Loaded ${events.length} timeline events`);
-            // Transform timeline events to match the expected format
-            // Will need to implement this transformation
-          });
-        break;
-          case 'notes':
-        // Notes will be loaded directly by the tab-notes component
-        console.log('Notes tab selected - component will handle data loading');
-        break;
-        
-      // Add more cases for other tabs as needed
-    }
-  }
-  
-  /**
-   * Navigate back to patient list
-   */
-  goBackToPatientList(): void {
-    this.router.navigate(['/doctor/patients']);
-  }
-  
-  /**
-   * Navigate to prescription page
-   */
-  newPrescription(): void {
-    this.router.navigate(['/doctor/prescription'], { 
-      queryParams: { patientId: this.patientId } 
-    });
-  }
-  
-  /**
-   * Navigate to appointment calendar
-   */
-  scheduleAppointment(): void {
-    this.router.navigate(['/doctor/calendar'], { 
-      queryParams: { patientId: this.patientId } 
-    });
-  }
-  
-  /**
-   * Send a message to the patient
-   */
-  sendMessage(): void {
-    console.log(`Sending message to patient ${this.patientId}`);
-  }
-  
-  /**
-   * Order new lab tests
-   */
-  orderNewTests(): void {
-    console.log(`Ordering new tests for patient ${this.patientId}`);  }
-  
-  /**
-   * Toggle print options visibility
-   */
-  togglePrintOptions(): void {
-    this.showPrintOptions = !this.showPrintOptions;
-  }
-  
-  /**
-   * Print a section of the patient record
-   */
-  printSection(section: string): void {
-    console.log(`Printing ${section} for patient ${this.patientId}`);
-    this.showPrintOptions = false;
-    // In a real app, this would generate a printable view of the selected section
-  }
-  
-  /**
-   * Refresh all patient data
-   */
-  refreshPatientData(): void {
-    if (this.patientId) {
-      this.loading = true;
-      this.patientMedicalService.getPatientMedicalSummary(this.patientId, true) // force refresh
-        .subscribe({
-          next: (summary) => {
-            if (summary) {
-              this.patientInfo = summary.patient;
-              this.medicalSummary = summary.medical_summary;
-              this.patient = this.transformPatientFromSummary(summary);
-              this.processPatientData();
-            }
-            this.loading = false;
-          },
-          error: (err) => {
-            console.error('Error refreshing patient data:', err);
-            this.loading = false;
-          }
-        });
-    }
-<<<<<<< HEAD
-  }  getTabCounts(): { [key: string]: number } {
-=======
-  }
-  getTabCounts(): { [key: string]: number } {
->>>>>>> 4488bbfa
-  return {
-    'summary': 0,
-    'timeline': this.timelineEvents?.length || 0,
-    'history': this.conditions?.length || 0,
-    'lab-results': this.getCriticalLabResultsCount(),
-    'prescriptions': this.medications?.length || 0,
-    'documents': 0, // Will be loaded dynamically by the tab component
-    'imaging': 0, // Will be loaded dynamically by the tab component
-    'notes': this.patientNotes?.length || 0,
-    'appointments': this.appointments?.length || 0,
-    'billing': 0
-  };
-}
-  // Helper methods for tab counts
-  getLabResultsCount(): number {
-    return this.labResults?.length || 0;
-  }
-
-  getCriticalLabResultsCount(): number {
-    return this.labResults?.filter(lab => {
-      const parameters = lab.structured_results?.results || [];
-      return parameters.some(param => param.status === 'critical');
-    }).length || 0;
-  }
-
-  getActiveMedicationsCount(): number {
-    return this.patient?.medications?.length || 0;
-  }
-
-  getUpcomingAppointmentsCount(): number {
-    return this.patient?.appointments?.length || 0;
-  }
-
-  /**
-   * Handle when a new note is added in the notes tab
-   */
-  onNoteAdded(newNote: Note): void {
-    console.log('New note added:', newNote);
-    // Add the new note to our local array if it's not already there
-    if (!this.patientNotes.find(note => note.id === newNote.id)) {
-      this.patientNotes.unshift(newNote);
-    }
-    // Update tab counts
-    console.log(`Notes count updated to: ${this.patientNotes.length}`);
-  }
-}
+import { Component, OnInit, ChangeDetectorRef } from '@angular/core';
+import { CommonModule } from '@angular/common';
+import { ActivatedRoute, Router } from '@angular/router';
+import { FormsModule } from '@angular/forms';
+import { finalize } from 'rxjs/operators';
+
+// Import the modular components
+import { PatientRecordHeaderComponent } from '../../../components/doc_components/patient-record/patient-record-header/patient-record-header.component';
+import { PrintOptionsComponent } from '../../../components/doc_components/patient-record/print-options/print-options.component';
+import { PatientAlertsComponent } from '../../../components/doc_components/patient-record/patient-alerts/patient-alerts.component';
+import { PatientInfoHeaderComponent } from '../../../components/doc_components/patient-record/patient-info-header/patient-info-header.component';
+import { PatientTabsComponent } from '../../../components/doc_components/patient-record/patient-tabs/patient-tabs.component';
+import { TabSummaryComponent } from '../../../components/doc_components/patient-record/tab-summary/tab-summary.component';
+import { TabTimelineComponent } from '../../../components/doc_components/patient-record/tab-timeline/tab-timeline.component';
+import { TabNotesComponent } from '../../../components/doc_components/patient-record/tab-notes/tab-notes.component';
+import { TabAppointmentsComponent } from '../../../components/doc_components/patient-record/tab-appointments/tab-appointments.component';
+import { TabPrescriptionsComponent } from '../../../components/doc_components/patient-record/tab-prescriptions/tab-prescriptions.component';
+import { PatientNotFoundComponent } from '../../../components/doc_components/patient-record/patient-not-found/patient-not-found.component';
+import { TabMedicalHistoryComponent } from '../../../components/doc_components/patient-record/tab-medical-history/tab-medical-history.component';
+import { TabLabResultsComponent } from '../../../components/doc_components/patient-record/tab-lab-results/tab-lab-results.component';
+
+import { TabDocumentsComponent } from '../../../components/doc_components/patient-record/tab-documents/tab-documents.component';
+import { TabImagingComponent } from '../../../components/doc_components/patient-record/tab-imaging/tab-imaging.component';
+
+
+// Import models and services
+import { Patient } from '../../../models/patient.model';
+import {
+  VitalSign,
+  Medication,
+  Condition,
+  LabResult,
+  Appointment,
+  TimelineEvent,
+  Note
+} from '../../../models/patient-record.model';
+import { PatientService } from '../../../shared/services/patient.service';
+import { PatientDataUtilsService } from '../../../shared/services/patient-data-utils.service';
+import { 
+  PatientMedicalService, 
+  PatientMedicalSummary,
+  PatientInfo, 
+  MedicalOverview,
+  TimelineEvent as MedicalTimelineEvent 
+} from '../../../services/doc-services/patient-medical.service';
+
+@Component({
+  selector: 'app-patient-record',
+  standalone: true,  imports: [
+    CommonModule, 
+    FormsModule,
+    PatientRecordHeaderComponent,
+    PrintOptionsComponent,
+    PatientAlertsComponent,
+    PatientInfoHeaderComponent,
+    PatientTabsComponent,
+    TabSummaryComponent,
+    TabTimelineComponent,
+    TabNotesComponent,
+    TabAppointmentsComponent,
+    TabPrescriptionsComponent,
+    TabMedicalHistoryComponent,
+    PatientNotFoundComponent,
+    TabLabResultsComponent,
+    TabDocumentsComponent,
+    TabImagingComponent
+  ],
+  templateUrl: './patient-record.component.html',
+  styleUrl: './patient-record.component.css'
+})
+export class PatientRecordComponent implements OnInit {
+  // Page state
+  patientId: number | null = null;
+  patient: Patient | null = null;  patientInfo: PatientInfo | null = null;
+  medicalSummary: MedicalOverview | null = null;
+  activeTab: string = 'summary';
+  showPrintOptions: boolean = false;
+  loading: boolean = true;
+  error: boolean = false;
+  errorMessage: string = '';
+    // Breadcrumbs
+  breadcrumbs = [
+    { label: 'Patient Management', route: '/doctor/patients' },
+    { label: 'Medical Record', route: null, current: true }
+  ];
+
+
+  // Transformed data for components
+  vitals: VitalSign[] = [];
+  medications: Medication[] = [];
+  conditions: Condition[] = [];
+  labResults: LabResult[] = [];
+  appointments: Appointment[] = [];
+  timelineEvents: TimelineEvent[] = [];
+  patientNotes: Note[] = [];
+  
+  constructor(
+    private router: Router,
+    private route: ActivatedRoute,
+    private patientService: PatientService, 
+    private patientMedicalService: PatientMedicalService,
+    private dataUtils: PatientDataUtilsService,
+    private cdr: ChangeDetectorRef
+  ) {}
+    ngOnInit(): void {
+    console.log('PatientRecordComponent initialized');
+    this.loadPatientData();
+  }
+
+  /**
+   * Load patient data from the route parameters
+   */
+  private loadPatientData(): void {
+    this.route.paramMap.subscribe((params) => {
+      const idParam = params.get('patientId');
+      console.log('Route patientId parameter:', idParam);
+      
+      if (idParam) {
+        this.patientId = parseInt(idParam, 10);
+        
+        if (isNaN(this.patientId)) {
+          console.error('Invalid patient ID:', idParam);
+          this.error = true;
+          this.errorMessage = 'Invalid patient ID provided';
+          this.loading = false;
+          return;
+        }
+          console.log('Loading medical data for patient ID:', this.patientId);
+        this.loading = true;
+          // Load the patient medical summary from our new service
+        this.patientMedicalService.getPatientMedicalSummary(this.patientId, true) // Force refresh to avoid cache issues
+          .subscribe({            next: (response: any) => {
+              console.log('Received API response (after service transformation):', response);
+              
+              // The service already transforms the response and extracts the data
+              // So 'response' here is the actual medical summary data, not the wrapped response
+              const summary = response;
+              
+              if (summary) {
+                // Store the raw API response data with more flexible field mapping
+                this.patientInfo = summary.basic_info || summary.patient || summary;
+                this.medicalSummary = summary.statistics || summary.stats || summary;
+                
+                console.log('Patient info extracted:', this.patientInfo);
+                console.log('Medical summary extracted:', this.medicalSummary);
+                
+                // Create a patient object from the medical summary
+                const transformedPatient = this.transformPatientFromSummary(summary);
+                
+                if (transformedPatient) {
+                  this.patient = transformedPatient;
+                  console.log('Successfully transformed patient:', transformedPatient);
+                  // Also process additional data for child components
+                  this.processPatientData();
+                } else {
+                  console.error('Failed to transform patient data - creating fallback patient');
+                  // Create a fallback patient object
+                  this.patient = {
+                    id: this.patientId,
+                    name: 'Patient ' + this.patientId,
+                    email: '',
+                    phone: '',
+                    gender: '',
+                    dob: '',
+                    address: '',
+                    photo: '',
+                    status: 'Active',
+                    allergies: [],
+                    conditions: [],
+                    medications: [],
+                    alerts: [],
+                    vitalSigns: [],
+                    labResults: [],
+                    notes: [],
+                    appointments: [],
+                    created_at: new Date().toISOString(),
+                    updated_at: new Date().toISOString(),
+                  } as Patient;
+                  this.processPatientData();
+                }
+              } else {
+                console.error('No medical summary data returned for patient');
+                this.error = true;
+                this.errorMessage = 'Could not load patient data';
+                this.loading = false;
+              }
+            },            error: (err: any) => {
+              console.error('Error loading patient medical data:', err);
+              
+              // Handle different types of errors
+              if (err.status === 404) {
+                this.error = true;
+                this.errorMessage = 'Patient not found';
+              } else if (err.status === 401 || err.status === 403) {
+                this.error = true;
+                this.errorMessage = 'Access denied to patient records';
+              } else if (err.status === 0) {
+                this.error = true;
+                this.errorMessage = 'Network connection error. Please check your internet connection.';
+              } else if (err.status >= 500) {
+                this.error = true;
+                this.errorMessage = 'Server error. Please try again later.';
+              } else {
+                this.error = true;
+                this.errorMessage = err.error?.message || 'Error loading patient data';
+              }
+              
+              this.loading = false;
+            },
+            complete: () => {
+              this.loading = false;
+            }
+          });
+      } else {
+        console.error('No patient ID in route parameters');
+        this.error = true;
+        this.errorMessage = 'Invalid patient ID';
+        this.loading = false;
+      }
+    });
+    
+    // If no data after 3 seconds, show error state
+    setTimeout(() => {
+      if (this.loading && !this.patient) {
+        console.error('Timeout loading patient data');
+        this.error = true;
+        this.errorMessage = 'Timeout loading patient data';
+        this.loading = false;
+      }
+    }, 5000);
+  }  /**
+   * Transform PatientMedicalSummary to Patient model for backwards compatibility
+   */
+  private transformPatientFromSummary(summary: any): Patient | null {
+    // Add comprehensive null safety checks
+    if (!summary) {
+      console.warn('PatientMedicalSummary is null or undefined');
+      return null;
+    }
+    
+    console.log('Summary keys:', Object.keys(summary));
+    console.log('Summary structure:', summary);
+    
+    let patientInfo = null;
+    
+    // Try to find patient info in different possible locations
+    if (summary.basic_info) {
+      patientInfo = summary.basic_info;
+      console.log('Found basic_info:', patientInfo);
+    } else if (summary.patient) {
+      patientInfo = summary.patient;
+      console.log('Found patient:', patientInfo);
+    } else if (summary.patientInfo) {
+      patientInfo = summary.patientInfo;
+      console.log('Found patientInfo:', patientInfo);
+    } else if (summary.data && summary.data.basic_info) {
+      patientInfo = summary.data.basic_info;
+      console.log('Found data.basic_info:', patientInfo);
+    } else {
+      console.warn('No patient info found in expected locations. Trying to use summary directly...');
+      // Try to use summary directly if it has patient-like properties
+      if (summary.id || summary.full_name || summary.name || summary.email) {
+        patientInfo = summary;
+        console.log('Using summary as patient info:', patientInfo);
+      } else {
+        console.error('No valid patient data found in summary');
+        return null;
+      }
+    }
+    
+    // Create patient object with comprehensive null safety
+    const patient = {
+      id: patientInfo?.id || this.patientId || 0,
+      name: patientInfo?.full_name || patientInfo?.name || 'Unknown Patient',
+      email: patientInfo?.email || '',
+      phone: patientInfo?.phone || '',
+      gender: patientInfo?.gender || '',
+      dob: patientInfo?.birthdate || patientInfo?.dob || '',
+      address: patientInfo?.address || '',
+      photo: patientInfo?.profile_image || patientInfo?.photo || '',
+      status: patientInfo?.status || 'Active',
+      
+      // Medical data from API response (try different locations)
+      allergies: summary.active_alerts || summary.allergies || [],
+      conditions: summary.medical_history || summary.conditions || [],
+      medications: summary.active_medications || summary.medications || [],
+      alerts: summary.active_alerts || summary.alerts || [],
+      vitalSigns: summary.recent_vitals || summary.vitals || [],
+      labResults: summary.recent_lab_results || summary.labResults || [],
+      notes: summary.recent_notes || summary.notes || [],
+      appointments: summary.appointments?.upcoming || summary.appointments || [],
+      medicalHistory: summary.medical_history || [],
+      
+      // Metadata with null safety
+      created_at: patientInfo?.registration_date || patientInfo?.created_at || new Date().toISOString(),
+      updated_at: new Date().toISOString(),
+    } as Patient;
+    
+    console.log('Successfully transformed patient:', patient);
+    return patient;
+  }
+  
+  /**
+   * Process patient data using the utility service
+   */
+  private processPatientData(): void {
+    if (!this.patient) {
+      console.error('Cannot process patient data: patient is null');
+      return;
+    }
+    
+    try {
+      // Log the raw patient object to verify data is available
+      console.log('Raw patient data to be processed:', JSON.stringify({
+        id: this.patient.id,
+        name: this.patient.name,
+        dob: this.patient.dob,
+        phone: this.patient.phone
+      }));
+      
+      // Use the data utils service to transform the patient data
+      const transformedData = this.dataUtils.transformPatientData(this.patient);
+      
+      // Assign all transformed data to component properties
+      this.vitals = transformedData.vitals;
+      this.medications = transformedData.medications;
+      this.conditions = transformedData.conditions;
+      this.labResults = transformedData.labResults;
+      this.appointments = transformedData.appointments;
+      this.timelineEvents = transformedData.timelineEvents;
+      this.patientNotes = transformedData.patientNotes;      
+      // Removed forced change detection to prevent Angular assertion errors
+      // Angular will automatically detect changes when needed
+    } catch (error) {
+      console.error('Error transforming patient data:', error);
+      this.error = true;
+      this.errorMessage = 'Error processing patient data';
+    }
+  }
+  
+  /**
+   * Set the active tab
+   */  setActiveTab(tab: string): void {
+    console.log(`Switching to tab: ${tab}`);
+    this.activeTab = tab;
+    
+    // Load tab-specific data if needed
+    this.loadTabData(tab);
+    
+    // Removed forced change detection to prevent Angular assertion errors
+  }
+  
+  /**
+   * Load data specific to a tab (lazy loading)
+   */
+  private loadTabData(tab: string): void {
+    if (!this.patientId) return;
+    
+    switch (tab) {
+      case 'timeline':
+        this.patientMedicalService.getPatientTimeline(this.patientId)
+          .subscribe(events => {
+            console.log(`Loaded ${events.length} timeline events`);
+            // Transform timeline events to match the expected format
+            // Will need to implement this transformation
+          });
+        break;
+          case 'notes':
+        // Notes will be loaded directly by the tab-notes component
+        console.log('Notes tab selected - component will handle data loading');
+        break;
+        
+      // Add more cases for other tabs as needed
+    }
+  }
+  
+  /**
+   * Navigate back to patient list
+   */
+  goBackToPatientList(): void {
+    this.router.navigate(['/doctor/patients']);
+  }
+  
+  /**
+   * Navigate to prescription page
+   */
+  newPrescription(): void {
+    this.router.navigate(['/doctor/prescription'], { 
+      queryParams: { patientId: this.patientId } 
+    });
+  }
+  
+  /**
+   * Navigate to appointment calendar
+   */
+  scheduleAppointment(): void {
+    this.router.navigate(['/doctor/calendar'], { 
+      queryParams: { patientId: this.patientId } 
+    });
+  }
+  
+  /**
+   * Send a message to the patient
+   */
+  sendMessage(): void {
+    console.log(`Sending message to patient ${this.patientId}`);
+  }
+  
+  /**
+   * Order new lab tests
+   */
+  orderNewTests(): void {
+    console.log(`Ordering new tests for patient ${this.patientId}`);  }
+  
+  /**
+   * Toggle print options visibility
+   */
+  togglePrintOptions(): void {
+    this.showPrintOptions = !this.showPrintOptions;
+  }
+  
+  /**
+   * Print a section of the patient record
+   */
+  printSection(section: string): void {
+    console.log(`Printing ${section} for patient ${this.patientId}`);
+    this.showPrintOptions = false;
+    // In a real app, this would generate a printable view of the selected section
+  }
+  
+  /**
+   * Refresh all patient data
+   */
+  refreshPatientData(): void {
+    if (this.patientId) {
+      this.loading = true;
+      this.patientMedicalService.getPatientMedicalSummary(this.patientId, true) // force refresh
+        .subscribe({
+          next: (summary) => {
+            if (summary) {
+              this.patientInfo = summary.patient;
+              this.medicalSummary = summary.medical_summary;
+              this.patient = this.transformPatientFromSummary(summary);
+              this.processPatientData();
+            }
+            this.loading = false;
+          },
+          error: (err) => {
+            console.error('Error refreshing patient data:', err);
+            this.loading = false;
+          }
+        });
+    }
+  }  
+  getTabCounts(): { [key: string]: number } {
+
+  return {
+    'summary': 0,
+    'timeline': this.timelineEvents?.length || 0,
+    'history': this.conditions?.length || 0,
+    'lab-results': this.getCriticalLabResultsCount(),
+    'prescriptions': this.medications?.length || 0,
+    'documents': 0, // Will be loaded dynamically by the tab component
+    'imaging': 0, // Will be loaded dynamically by the tab component
+    'notes': this.patientNotes?.length || 0,
+    'appointments': this.appointments?.length || 0,
+    'billing': 0
+  };
+}
+  // Helper methods for tab counts
+  getLabResultsCount(): number {
+    return this.labResults?.length || 0;
+  }
+
+  getCriticalLabResultsCount(): number {
+    return this.labResults?.filter(lab => {
+      const parameters = lab.structured_results?.results || [];
+      return parameters.some(param => param.status === 'critical');
+    }).length || 0;
+  }
+
+  getActiveMedicationsCount(): number {
+    return this.patient?.medications?.length || 0;
+  }
+
+  getUpcomingAppointmentsCount(): number {
+    return this.patient?.appointments?.length || 0;
+  }
+
+  /**
+   * Handle when a new note is added in the notes tab
+   */
+  onNoteAdded(newNote: Note): void {
+    console.log('New note added:', newNote);
+    // Add the new note to our local array if it's not already there
+    if (!this.patientNotes.find(note => note.id === newNote.id)) {
+      this.patientNotes.unshift(newNote);
+    }
+    // Update tab counts
+    console.log(`Notes count updated to: ${this.patientNotes.length}`);
+  }
+}